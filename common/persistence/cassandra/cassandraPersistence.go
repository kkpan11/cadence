// Copyright (c) 2017 Uber Technologies, Inc.
//
// Permission is hereby granted, free of charge, to any person obtaining a copy
// of this software and associated documentation files (the "Software"), to deal
// in the Software without restriction, including without limitation the rights
// to use, copy, modify, merge, publish, distribute, sublicense, and/or sell
// copies of the Software, and to permit persons to whom the Software is
// furnished to do so, subject to the following conditions:
//
// The above copyright notice and this permission notice shall be included in
// all copies or substantial portions of the Software.
//
// THE SOFTWARE IS PROVIDED "AS IS", WITHOUT WARRANTY OF ANY KIND, EXPRESS OR
// IMPLIED, INCLUDING BUT NOT LIMITED TO THE WARRANTIES OF MERCHANTABILITY,
// FITNESS FOR A PARTICULAR PURPOSE AND NONINFRINGEMENT. IN NO EVENT SHALL THE
// AUTHORS OR COPYRIGHT HOLDERS BE LIABLE FOR ANY CLAIM, DAMAGES OR OTHER
// LIABILITY, WHETHER IN AN ACTION OF CONTRACT, TORT OR OTHERWISE, ARISING FROM,
// OUT OF OR IN CONNECTION WITH THE SOFTWARE OR THE USE OR OTHER DEALINGS IN
// THE SOFTWARE.

package cassandra

import (
	"fmt"
	"strings"
	"time"

	"github.com/gocql/gocql"
	workflow "github.com/uber/cadence/.gen/go/shared"
	"github.com/uber/cadence/common"
	"github.com/uber/cadence/common/log"
	p "github.com/uber/cadence/common/persistence"
	"github.com/uber/cadence/common/service/config"
)

// Guidelines for creating new special UUID constants
// Each UUID should be of the form: E0000000-R000-f000-f000-00000000000x
// Where x is any hexadecimal value, E represents the entity type valid values are:
// E = {DomainID = 1, WorkflowID = 2, RunID = 3}
// R represents row type in executions table, valid values are:
// R = {Shard = 1, Execution = 2, Transfer = 3, Timer = 4, Replication = 5}
const (
	cassandraProtoVersion = 4
	defaultSessionTimeout = 10 * time.Second
	// Special Domains related constants
	emptyDomainID = "10000000-0000-f000-f000-000000000000"
	// Special Run IDs
	emptyRunID     = "30000000-0000-f000-f000-000000000000"
	permanentRunID = "30000000-0000-f000-f000-000000000001"
	// Row Constants for Shard Row
	rowTypeShardDomainID   = "10000000-1000-f000-f000-000000000000"
	rowTypeShardWorkflowID = "20000000-1000-f000-f000-000000000000"
	rowTypeShardRunID      = "30000000-1000-f000-f000-000000000000"
	// Row Constants for Transfer Task Row
	rowTypeTransferDomainID   = "10000000-3000-f000-f000-000000000000"
	rowTypeTransferWorkflowID = "20000000-3000-f000-f000-000000000000"
	rowTypeTransferRunID      = "30000000-3000-f000-f000-000000000000"
	// Row Constants for Timer Task Row
	rowTypeTimerDomainID   = "10000000-4000-f000-f000-000000000000"
	rowTypeTimerWorkflowID = "20000000-4000-f000-f000-000000000000"
	rowTypeTimerRunID      = "30000000-4000-f000-f000-000000000000"
	// Row Constants for Replication Task Row
	rowTypeReplicationDomainID   = "10000000-5000-f000-f000-000000000000"
	rowTypeReplicationWorkflowID = "20000000-5000-f000-f000-000000000000"
	rowTypeReplicationRunID      = "30000000-5000-f000-f000-000000000000"
	// Special TaskId constants
	rowTypeExecutionTaskID  = int64(-10)
	rowTypeShardTaskID      = int64(-11)
	emptyInitiatedID        = int64(-7)
	defaultDeleteTTLSeconds = int64(time.Hour*24*7) / int64(time.Second) // keep deleted records for 7 days

	// minimum current execution retention TTL when current execution is deleted, in seconds
	minCurrentExecutionRetentionTTL = int32(24 * time.Hour / time.Second)

	stickyTaskListTTL = int32(24 * time.Hour / time.Second) // if sticky task_list stopped being updated, remove it in one day
)

const (
	// Row types for table executions
	rowTypeShard = iota
	rowTypeExecution
	rowTypeTransferTask
	rowTypeTimerTask
	rowTypeReplicationTask
)

const (
	// Row types for table tasks
	rowTypeTask = iota
	rowTypeTaskList
)

const (
	taskListTaskID = -12345
	initialRangeID = 1 // Id of the first range of a new task list
)

const (
	templateShardType = `{` +
		`shard_id: ?, ` +
		`owner: ?, ` +
		`range_id: ?, ` +
		`stolen_since_renew: ?, ` +
		`updated_at: ?, ` +
		`replication_ack_level: ?, ` +
		`transfer_ack_level: ?, ` +
		`timer_ack_level: ?, ` +
		`cluster_transfer_ack_level: ?, ` +
		`cluster_timer_ack_level: ?, ` +
		`domain_notification_version: ?, ` +
		`cluster_replication_level: ? ` +
		`}`

	templateWorkflowExecutionType = `{` +
		`domain_id: ?, ` +
		`workflow_id: ?, ` +
		`run_id: ?, ` +
		`parent_domain_id: ?, ` +
		`parent_workflow_id: ?, ` +
		`parent_run_id: ?, ` +
		`initiated_id: ?, ` +
		`completion_event_batch_id: ?, ` +
		`completion_event: ?, ` +
		`completion_event_data_encoding: ?, ` +
		`task_list: ?, ` +
		`workflow_type_name: ?, ` +
		`workflow_timeout: ?, ` +
		`decision_task_timeout: ?, ` +
		`execution_context: ?, ` +
		`state: ?, ` +
		`close_status: ?, ` +
		`last_first_event_id: ?, ` +
		`last_event_task_id: ?, ` +
		`next_event_id: ?, ` +
		`last_processed_event: ?, ` +
		`start_time: ?, ` +
		`last_updated_time: ?, ` +
		`create_request_id: ?, ` +
		`signal_count: ?, ` +
		`history_size: ?, ` +
		`decision_version: ?, ` +
		`decision_schedule_id: ?, ` +
		`decision_started_id: ?, ` +
		`decision_request_id: ?, ` +
		`decision_timeout: ?, ` +
		`decision_attempt: ?, ` +
		`decision_timestamp: ?, ` +
		`decision_scheduled_timestamp: ?, ` +
		`decision_original_scheduled_timestamp: ?, ` +
		`cancel_requested: ?, ` +
		`cancel_request_id: ?, ` +
		`sticky_task_list: ?, ` +
		`sticky_schedule_to_start_timeout: ?,` +
		`client_library_version: ?, ` +
		`client_feature_version: ?, ` +
		`client_impl: ?, ` +
		`auto_reset_points: ?, ` +
		`auto_reset_points_encoding: ?, ` +
		`attempt: ?, ` +
		`has_retry_policy: ?, ` +
		`init_interval: ?, ` +
		`backoff_coefficient: ?, ` +
		`max_interval: ?, ` +
		`expiration_time: ?, ` +
		`max_attempts: ?, ` +
		`non_retriable_errors: ?, ` +
		`event_store_version: ?, ` +
		`branch_token: ?, ` +
		`cron_schedule: ?, ` +
		`expiration_seconds: ?, ` +
		`search_attributes: ?, ` +
		`memo: ? ` +
		`}`

	templateReplicationStateType = `{` +
		`current_version: ?, ` +
		`start_version: ?, ` +
		`last_write_version: ?, ` +
		`last_write_event_id: ?, ` +
		`last_replication_info: ?` +
		`}`

	templateTransferTaskType = `{` +
		`domain_id: ?, ` +
		`workflow_id: ?, ` +
		`run_id: ?, ` +
		`visibility_ts: ?, ` +
		`task_id: ?, ` +
		`target_domain_id: ?, ` +
		`target_workflow_id: ?, ` +
		`target_run_id: ?, ` +
		`target_child_workflow_only: ?, ` +
		`task_list: ?, ` +
		`type: ?, ` +
		`schedule_id: ?, ` +
		`record_visibility: ?, ` +
		`version: ?` +
		`}`

	templateReplicationTaskType = `{` +
		`domain_id: ?, ` +
		`workflow_id: ?, ` +
		`run_id: ?, ` +
		`task_id: ?, ` +
		`type: ?, ` +
		`first_event_id: ?,` +
		`next_event_id: ?,` +
		`version: ?,` +
		`last_replication_info: ?, ` +
		`scheduled_id: ?, ` +
		`event_store_version: ?, ` +
		`branch_token: ?, ` +
		`reset_workflow: ?, ` +
		`new_run_event_store_version: ?, ` +
		`new_run_branch_token: ? ` +
		`}`

	templateTimerTaskType = `{` +
		`domain_id: ?, ` +
		`workflow_id: ?, ` +
		`run_id: ?, ` +
		`visibility_ts: ?, ` +
		`task_id: ?, ` +
		`type: ?, ` +
		`timeout_type: ?, ` +
		`event_id: ?, ` +
		`schedule_attempt: ?, ` +
		`version: ?` +
		`}`

	templateActivityInfoType = `{` +
		`version: ?,` +
		`schedule_id: ?, ` +
		`scheduled_event_batch_id: ?, ` +
		`scheduled_event: ?, ` +
		`scheduled_time: ?, ` +
		`started_id: ?, ` +
		`started_event: ?, ` +
		`started_time: ?, ` +
		`activity_id: ?, ` +
		`request_id: ?, ` +
		`details: ?, ` +
		`schedule_to_start_timeout: ?, ` +
		`schedule_to_close_timeout: ?, ` +
		`start_to_close_timeout: ?, ` +
		`heart_beat_timeout: ?, ` +
		`cancel_requested: ?, ` +
		`cancel_request_id: ?, ` +
		`last_hb_updated_time: ?, ` +
		`timer_task_status: ?, ` +
		`attempt: ?, ` +
		`task_list: ?, ` +
		`started_identity: ?, ` +
		`has_retry_policy: ?, ` +
		`init_interval: ?, ` +
		`backoff_coefficient: ?, ` +
		`max_interval: ?, ` +
		`expiration_time: ?, ` +
		`max_attempts: ?, ` +
		`non_retriable_errors: ?, ` +
		`last_failure_reason: ?, ` +
		`last_worker_identity: ?, ` +
		`event_data_encoding: ?` +
		`}`

	templateTimerInfoType = `{` +
		`version: ?,` +
		`timer_id: ?, ` +
		`started_id: ?, ` +
		`expiry_time: ?, ` +
		`task_id: ?` +
		`}`

	templateChildExecutionInfoType = `{` +
		`version: ?,` +
		`initiated_id: ?, ` +
		`initiated_event_batch_id: ?, ` +
		`initiated_event: ?, ` +
		`started_id: ?, ` +
		`started_workflow_id: ?, ` +
		`started_run_id: ?, ` +
		`started_event: ?, ` +
		`create_request_id: ?, ` +
		`event_data_encoding: ?, ` +
		`domain_name: ?, ` +
		`workflow_type_name: ?, ` +
		`parent_close_policy: ?` +
		`}`

	templateRequestCancelInfoType = `{` +
		`version: ?,` +
		`initiated_id: ?, ` +
		`initiated_event_batch_id: ?, ` +
		`cancel_request_id: ? ` +
		`}`

	templateSignalInfoType = `{` +
		`version: ?,` +
		`initiated_id: ?, ` +
		`initiated_event_batch_id: ?, ` +
		`signal_request_id: ?, ` +
		`signal_name: ?, ` +
		`input: ?, ` +
		`control: ?` +
		`}`

	templateTaskListType = `{` +
		`domain_id: ?, ` +
		`name: ?, ` +
		`type: ?, ` +
		`ack_level: ?, ` +
		`kind: ?, ` +
		`last_updated: ? ` +
		`}`

	templateTaskType = `{` +
		`domain_id: ?, ` +
		`workflow_id: ?, ` +
		`run_id: ?, ` +
		`schedule_id: ?,` +
		`created_time: ? ` +
		`}`

	templateCreateShardQuery = `INSERT INTO executions (` +
		`shard_id, type, domain_id, workflow_id, run_id, visibility_ts, task_id, shard, range_id)` +
		`VALUES(?, ?, ?, ?, ?, ?, ?, ` + templateShardType + `, ?) IF NOT EXISTS`

	templateGetShardQuery = `SELECT shard ` +
		`FROM executions ` +
		`WHERE shard_id = ? ` +
		`and type = ? ` +
		`and domain_id = ? ` +
		`and workflow_id = ? ` +
		`and run_id = ? ` +
		`and visibility_ts = ? ` +
		`and task_id = ?`

	templateUpdateShardQuery = `UPDATE executions ` +
		`SET shard = ` + templateShardType + `, range_id = ? ` +
		`WHERE shard_id = ? ` +
		`and type = ? ` +
		`and domain_id = ? ` +
		`and workflow_id = ? ` +
		`and run_id = ? ` +
		`and visibility_ts = ? ` +
		`and task_id = ? ` +
		`IF range_id = ?`

	templateUpdateCurrentWorkflowExecutionQuery = `UPDATE executions USING TTL 0 ` +
		`SET current_run_id = ?,
execution = {run_id: ?, create_request_id: ?, state: ?, close_status: ?},
replication_state = {start_version: ?, last_write_version: ?},
workflow_last_write_version = ?,
workflow_state = ? ` +
		`WHERE shard_id = ? ` +
		`and type = ? ` +
		`and domain_id = ? ` +
		`and workflow_id = ? ` +
		`and run_id = ? ` +
		`and visibility_ts = ? ` +
		`and task_id = ? ` +
		`IF current_run_id = ? `

	templateUpdateCurrentWorkflowExecutionForNewQuery = templateUpdateCurrentWorkflowExecutionQuery +
		`and workflow_last_write_version = ? ` +
		`and workflow_state = ? `

	templateCreateCurrentWorkflowExecutionQuery = `INSERT INTO executions (` +
		`shard_id, type, domain_id, workflow_id, run_id, visibility_ts, task_id, current_run_id, execution, replication_state, workflow_last_write_version, workflow_state) ` +
		`VALUES(?, ?, ?, ?, ?, ?, ?, ?, {run_id: ?, create_request_id: ?, state: ?, close_status: ?}, {start_version: ?, last_write_version: ?}, ?, ?) IF NOT EXISTS USING TTL 0 `

	templateCreateWorkflowExecutionQuery = `INSERT INTO executions (` +
		`shard_id, domain_id, workflow_id, run_id, type, execution, next_event_id, visibility_ts, task_id) ` +
		`VALUES(?, ?, ?, ?, ?, ` + templateWorkflowExecutionType + `, ?, ?, ?) IF NOT EXISTS `

	templateCreateWorkflowExecutionWithReplicationQuery = `INSERT INTO executions (` +
		`shard_id, domain_id, workflow_id, run_id, type, execution, replication_state, next_event_id, visibility_ts, task_id) ` +
		`VALUES(?, ?, ?, ?, ?, ` + templateWorkflowExecutionType + `, ` + templateReplicationStateType + `, ?, ?, ?) IF NOT EXISTS `

	templateCreateWorkflowExecutionWithVersionHistoriesQuery = `INSERT INTO executions (` +
		`shard_id, domain_id, workflow_id, run_id, type, execution, next_event_id, visibility_ts, task_id, version_histories, version_histories_encoding) ` +
		`VALUES(?, ?, ?, ?, ?, ` + templateWorkflowExecutionType + `, ?, ?, ?, ?, ?) IF NOT EXISTS `

	templateCreateTransferTaskQuery = `INSERT INTO executions (` +
		`shard_id, type, domain_id, workflow_id, run_id, transfer, visibility_ts, task_id) ` +
		`VALUES(?, ?, ?, ?, ?, ` + templateTransferTaskType + `, ?, ?)`

	templateCreateReplicationTaskQuery = `INSERT INTO executions (` +
		`shard_id, type, domain_id, workflow_id, run_id, replication, visibility_ts, task_id) ` +
		`VALUES(?, ?, ?, ?, ?, ` + templateReplicationTaskType + `, ?, ?)`

	templateCreateTimerTaskQuery = `INSERT INTO executions (` +
		`shard_id, type, domain_id, workflow_id, run_id, timer, visibility_ts, task_id) ` +
		`VALUES(?, ?, ?, ?, ?, ` + templateTimerTaskType + `, ?, ?)`

	templateUpdateLeaseQuery = `UPDATE executions ` +
		`SET range_id = ? ` +
		`WHERE shard_id = ? ` +
		`and type = ? ` +
		`and domain_id = ? ` +
		`and workflow_id = ? ` +
		`and run_id = ? ` +
		`and visibility_ts = ? ` +
		`and task_id = ? ` +
		`IF range_id = ?`

	templateGetWorkflowExecutionQuery = `SELECT execution, replication_state, activity_map, timer_map, child_executions_map, request_cancel_map, signal_map, signal_requested, buffered_events_list, buffered_replication_tasks_map, version_histories, version_histories_encoding ` +
		`FROM executions ` +
		`WHERE shard_id = ? ` +
		`and type = ? ` +
		`and domain_id = ? ` +
		`and workflow_id = ? ` +
		`and run_id = ? ` +
		`and visibility_ts = ? ` +
		`and task_id = ?`

	templateGetCurrentExecutionQuery = `SELECT current_run_id, execution, replication_state ` +
		`FROM executions ` +
		`WHERE shard_id = ? ` +
		`and type = ? ` +
		`and domain_id = ? ` +
		`and workflow_id = ? ` +
		`and run_id = ? ` +
		`and visibility_ts = ? ` +
		`and task_id = ?`

	templateCheckWorkflowExecutionQuery = `UPDATE executions ` +
		`SET next_event_id = ? ` +
		`WHERE shard_id = ? ` +
		`and type = ? ` +
		`and domain_id = ? ` +
		`and workflow_id = ? ` +
		`and run_id = ? ` +
		`and visibility_ts = ? ` +
		`and task_id = ? ` +
		`IF next_event_id = ?`

	templateUpdateWorkflowExecutionQuery = `UPDATE executions ` +
		`SET execution = ` + templateWorkflowExecutionType +
		`, next_event_id = ? ` +
		`WHERE shard_id = ? ` +
		`and type = ? ` +
		`and domain_id = ? ` +
		`and workflow_id = ? ` +
		`and run_id = ? ` +
		`and visibility_ts = ? ` +
		`and task_id = ? ` +
		`IF next_event_id = ? `

	templateUpdateWorkflowExecutionWithReplicationQuery = `UPDATE executions ` +
		`SET execution = ` + templateWorkflowExecutionType +
		`, replication_state = ` + templateReplicationStateType +
		`, next_event_id = ? ` +
		`WHERE shard_id = ? ` +
		`and type = ? ` +
		`and domain_id = ? ` +
		`and workflow_id = ? ` +
		`and run_id = ? ` +
		`and visibility_ts = ? ` +
		`and task_id = ? ` +
		`IF next_event_id = ? `

	templateUpdateWorkflowExecutionWithVersionHistoriesQuery = `UPDATE executions ` +
		`SET execution = ` + templateWorkflowExecutionType +
		`, next_event_id = ? ` +
		`, version_histories = ? ` +
		`, version_histories_encoding = ? ` +
		`WHERE shard_id = ? ` +
		`and type = ? ` +
		`and domain_id = ? ` +
		`and workflow_id = ? ` +
		`and run_id = ? ` +
		`and visibility_ts = ? ` +
		`and task_id = ? ` +
		`IF next_event_id = ? `

	templateUpdateActivityInfoQuery = `UPDATE executions ` +
		`SET activity_map[ ? ] =` + templateActivityInfoType + ` ` +
		`WHERE shard_id = ? ` +
		`and type = ? ` +
		`and domain_id = ? ` +
		`and workflow_id = ? ` +
		`and run_id = ? ` +
		`and visibility_ts = ? ` +
		`and task_id = ? `

	templateResetActivityInfoQuery = `UPDATE executions ` +
		`SET activity_map = ?` +
		`WHERE shard_id = ? ` +
		`and type = ? ` +
		`and domain_id = ? ` +
		`and workflow_id = ? ` +
		`and run_id = ? ` +
		`and visibility_ts = ? ` +
		`and task_id = ? `

	templateUpdateTimerInfoQuery = `UPDATE executions ` +
		`SET timer_map[ ? ] =` + templateTimerInfoType + ` ` +
		`WHERE shard_id = ? ` +
		`and type = ? ` +
		`and domain_id = ? ` +
		`and workflow_id = ? ` +
		`and run_id = ? ` +
		`and visibility_ts = ? ` +
		`and task_id = ? `

	templateResetTimerInfoQuery = `UPDATE executions ` +
		`SET timer_map = ?` +
		`WHERE shard_id = ? ` +
		`and type = ? ` +
		`and domain_id = ? ` +
		`and workflow_id = ? ` +
		`and run_id = ? ` +
		`and visibility_ts = ? ` +
		`and task_id = ? `

	templateUpdateChildExecutionInfoQuery = `UPDATE executions ` +
		`SET child_executions_map[ ? ] =` + templateChildExecutionInfoType + ` ` +
		`WHERE shard_id = ? ` +
		`and type = ? ` +
		`and domain_id = ? ` +
		`and workflow_id = ? ` +
		`and run_id = ? ` +
		`and visibility_ts = ? ` +
		`and task_id = ? `

	templateResetChildExecutionInfoQuery = `UPDATE executions ` +
		`SET child_executions_map = ?` +
		`WHERE shard_id = ? ` +
		`and type = ? ` +
		`and domain_id = ? ` +
		`and workflow_id = ? ` +
		`and run_id = ? ` +
		`and visibility_ts = ? ` +
		`and task_id = ? `

	templateUpdateRequestCancelInfoQuery = `UPDATE executions ` +
		`SET request_cancel_map[ ? ] =` + templateRequestCancelInfoType + ` ` +
		`WHERE shard_id = ? ` +
		`and type = ? ` +
		`and domain_id = ? ` +
		`and workflow_id = ? ` +
		`and run_id = ? ` +
		`and visibility_ts = ? ` +
		`and task_id = ? `

	templateResetRequestCancelInfoQuery = `UPDATE executions ` +
		`SET request_cancel_map = ?` +
		`WHERE shard_id = ? ` +
		`and type = ? ` +
		`and domain_id = ? ` +
		`and workflow_id = ? ` +
		`and run_id = ? ` +
		`and visibility_ts = ? ` +
		`and task_id = ? `

	templateUpdateSignalInfoQuery = `UPDATE executions ` +
		`SET signal_map[ ? ] =` + templateSignalInfoType + ` ` +
		`WHERE shard_id = ? ` +
		`and type = ? ` +
		`and domain_id = ? ` +
		`and workflow_id = ? ` +
		`and run_id = ? ` +
		`and visibility_ts = ? ` +
		`and task_id = ? `

	templateResetSignalInfoQuery = `UPDATE executions ` +
		`SET signal_map = ?` +
		`WHERE shard_id = ? ` +
		`and type = ? ` +
		`and domain_id = ? ` +
		`and workflow_id = ? ` +
		`and run_id = ? ` +
		`and visibility_ts = ? ` +
		`and task_id = ? `

	templateUpdateSignalRequestedQuery = `UPDATE executions ` +
		`SET signal_requested = signal_requested + ? ` +
		`WHERE shard_id = ? ` +
		`and type = ? ` +
		`and domain_id = ? ` +
		`and workflow_id = ? ` +
		`and run_id = ? ` +
		`and visibility_ts = ? ` +
		`and task_id = ? `

	templateResetSignalRequestedQuery = `UPDATE executions ` +
		`SET signal_requested = ?` +
		`WHERE shard_id = ? ` +
		`and type = ? ` +
		`and domain_id = ? ` +
		`and workflow_id = ? ` +
		`and run_id = ? ` +
		`and visibility_ts = ? ` +
		`and task_id = ? `

	templateAppendBufferedEventsQuery = `UPDATE executions ` +
		`SET buffered_events_list = buffered_events_list + ? ` +
		`WHERE shard_id = ? ` +
		`and type = ? ` +
		`and domain_id = ? ` +
		`and workflow_id = ? ` +
		`and run_id = ? ` +
		`and visibility_ts = ? ` +
		`and task_id = ? `

	templateDeleteBufferedEventsQuery = `UPDATE executions ` +
		`SET buffered_events_list = [] ` +
		`WHERE shard_id = ? ` +
		`and type = ? ` +
		`and domain_id = ? ` +
		`and workflow_id = ? ` +
		`and run_id = ? ` +
		`and visibility_ts = ? ` +
		`and task_id = ? `

	templateDeleteActivityInfoQuery = `DELETE activity_map[ ? ] ` +
		`FROM executions ` +
		`WHERE shard_id = ? ` +
		`and type = ? ` +
		`and domain_id = ? ` +
		`and workflow_id = ? ` +
		`and run_id = ? ` +
		`and visibility_ts = ? ` +
		`and task_id = ? `

	templateDeleteTimerInfoQuery = `DELETE timer_map[ ? ] ` +
		`FROM executions ` +
		`WHERE shard_id = ? ` +
		`and type = ? ` +
		`and domain_id = ? ` +
		`and workflow_id = ? ` +
		`and run_id = ? ` +
		`and visibility_ts = ? ` +
		`and task_id = ? `

	templateDeleteChildExecutionInfoQuery = `DELETE child_executions_map[ ? ] ` +
		`FROM executions ` +
		`WHERE shard_id = ? ` +
		`and type = ? ` +
		`and domain_id = ? ` +
		`and workflow_id = ? ` +
		`and run_id = ? ` +
		`and visibility_ts = ? ` +
		`and task_id = ? `

	templateDeleteRequestCancelInfoQuery = `DELETE request_cancel_map[ ? ] ` +
		`FROM executions ` +
		`WHERE shard_id = ? ` +
		`and type = ? ` +
		`and domain_id = ? ` +
		`and workflow_id = ? ` +
		`and run_id = ? ` +
		`and visibility_ts = ? ` +
		`and task_id = ? `

	templateDeleteSignalInfoQuery = `DELETE signal_map[ ? ] ` +
		`FROM executions ` +
		`WHERE shard_id = ? ` +
		`and type = ? ` +
		`and domain_id = ? ` +
		`and workflow_id = ? ` +
		`and run_id = ? ` +
		`and visibility_ts = ? ` +
		`and task_id = ? `

	templateDeleteWorkflowExecutionMutableStateQuery = `DELETE FROM executions ` +
		`WHERE shard_id = ? ` +
		`and type = ? ` +
		`and domain_id = ? ` +
		`and workflow_id = ? ` +
		`and run_id = ? ` +
		`and visibility_ts = ? ` +
		`and task_id = ? `

	templateDeleteWorkflowExecutionCurrentRowQuery = templateDeleteWorkflowExecutionMutableStateQuery + " if current_run_id = ? "

	templateDeleteWorkflowExecutionSignalRequestedQuery = `UPDATE executions ` +
		`SET signal_requested = signal_requested - ? ` +
		`WHERE shard_id = ? ` +
		`and type = ? ` +
		`and domain_id = ? ` +
		`and workflow_id = ? ` +
		`and run_id = ? ` +
		`and visibility_ts = ? ` +
		`and task_id = ? `

	templateGetTransferTasksQuery = `SELECT transfer ` +
		`FROM executions ` +
		`WHERE shard_id = ? ` +
		`and type = ? ` +
		`and domain_id = ? ` +
		`and workflow_id = ? ` +
		`and run_id = ? ` +
		`and visibility_ts = ? ` +
		`and task_id > ? ` +
		`and task_id <= ?`

	templateGetReplicationTasksQuery = `SELECT replication ` +
		`FROM executions ` +
		`WHERE shard_id = ? ` +
		`and type = ? ` +
		`and domain_id = ? ` +
		`and workflow_id = ? ` +
		`and run_id = ? ` +
		`and visibility_ts = ? ` +
		`and task_id > ? ` +
		`and task_id <= ?`

	templateCompleteTransferTaskQuery = `DELETE FROM executions ` +
		`WHERE shard_id = ? ` +
		`and type = ? ` +
		`and domain_id = ? ` +
		`and workflow_id = ? ` +
		`and run_id = ? ` +
		`and visibility_ts = ? ` +
		`and task_id = ?`

	templateRangeCompleteTransferTaskQuery = `DELETE FROM executions ` +
		`WHERE shard_id = ? ` +
		`and type = ? ` +
		`and domain_id = ? ` +
		`and workflow_id = ? ` +
		`and run_id = ? ` +
		`and visibility_ts = ? ` +
		`and task_id > ? ` +
		`and task_id <= ?`

	templateGetTimerTasksQuery = `SELECT timer ` +
		`FROM executions ` +
		`WHERE shard_id = ? ` +
		`and type = ?` +
		`and domain_id = ? ` +
		`and workflow_id = ?` +
		`and run_id = ?` +
		`and visibility_ts >= ? ` +
		`and visibility_ts < ?`

	templateCompleteTimerTaskQuery = `DELETE FROM executions ` +
		`WHERE shard_id = ? ` +
		`and type = ? ` +
		`and domain_id = ? ` +
		`and workflow_id = ?` +
		`and run_id = ?` +
		`and visibility_ts = ? ` +
		`and task_id = ?`

	templateRangeCompleteTimerTaskQuery = `DELETE FROM executions ` +
		`WHERE shard_id = ? ` +
		`and type = ? ` +
		`and domain_id = ? ` +
		`and workflow_id = ?` +
		`and run_id = ?` +
		`and visibility_ts >= ? ` +
		`and visibility_ts < ?`

	templateCreateTaskQuery = `INSERT INTO tasks (` +
		`domain_id, task_list_name, task_list_type, type, task_id, task) ` +
		`VALUES(?, ?, ?, ?, ?, ` + templateTaskType + `)`

	templateCreateTaskWithTTLQuery = `INSERT INTO tasks (` +
		`domain_id, task_list_name, task_list_type, type, task_id, task) ` +
		`VALUES(?, ?, ?, ?, ?, ` + templateTaskType + `) USING TTL ?`

	templateGetTasksQuery = `SELECT task_id, task ` +
		`FROM tasks ` +
		`WHERE domain_id = ? ` +
		`and task_list_name = ? ` +
		`and task_list_type = ? ` +
		`and type = ? ` +
		`and task_id > ? ` +
		`and task_id <= ?`

	templateCompleteTaskQuery = `DELETE FROM tasks ` +
		`WHERE domain_id = ? ` +
		`and task_list_name = ? ` +
		`and task_list_type = ? ` +
		`and type = ? ` +
		`and task_id = ?`

	templateCompleteTasksLessThanQuery = `DELETE FROM tasks ` +
		`WHERE domain_id = ? ` +
		`AND task_list_name = ? ` +
		`AND task_list_type = ? ` +
		`AND type = ? ` +
		`AND task_id <= ? `

	templateGetTaskList = `SELECT ` +
		`range_id, ` +
		`task_list ` +
		`FROM tasks ` +
		`WHERE domain_id = ? ` +
		`and task_list_name = ? ` +
		`and task_list_type = ? ` +
		`and type = ? ` +
		`and task_id = ?`

	templateInsertTaskListQuery = `INSERT INTO tasks (` +
		`domain_id, ` +
		`task_list_name, ` +
		`task_list_type, ` +
		`type, ` +
		`task_id, ` +
		`range_id, ` +
		`task_list ` +
		`) VALUES (?, ?, ?, ?, ?, ?, ` + templateTaskListType + `) IF NOT EXISTS`

	templateUpdateTaskListQuery = `UPDATE tasks SET ` +
		`range_id = ?, ` +
		`task_list = ` + templateTaskListType + " " +
		`WHERE domain_id = ? ` +
		`and task_list_name = ? ` +
		`and task_list_type = ? ` +
		`and type = ? ` +
		`and task_id = ? ` +
		`IF range_id = ?`

	templateUpdateTaskListQueryWithTTL = `INSERT INTO tasks (` +
		`domain_id, ` +
		`task_list_name, ` +
		`task_list_type, ` +
		`type, ` +
		`task_id, ` +
		`range_id, ` +
		`task_list ` +
		`) VALUES (?, ?, ?, ?, ?, ?, ` + templateTaskListType + `) USING TTL ?`

	templateDeleteTaskListQuery = `DELETE FROM tasks ` +
		`WHERE domain_id = ? ` +
		`AND task_list_name = ? ` +
		`AND task_list_type = ? ` +
		`AND type = ? ` +
		`AND task_id = ? ` +
		`IF range_id = ?`
)

var (
	defaultDateTime            = time.Date(2000, time.January, 1, 0, 0, 0, 0, time.UTC)
	defaultVisibilityTimestamp = p.UnixNanoToDBTimestamp(defaultDateTime.UnixNano())
)

type (
	cassandraStore struct {
		session *gocql.Session
		logger  log.Logger
	}

	// Implements ExecutionManager, ShardManager and TaskManager
	cassandraPersistence struct {
		cassandraStore
		shardID            int
		currentClusterName string
	}
)

var _ p.ExecutionStore = (*cassandraPersistence)(nil)

// newShardPersistence is used to create an instance of ShardManager implementation
func newShardPersistence(cfg config.Cassandra, clusterName string, logger log.Logger) (p.ShardStore, error) {
	cluster := NewCassandraCluster(cfg.Hosts, cfg.Port, cfg.User, cfg.Password, cfg.Datacenter)
	cluster.Keyspace = cfg.Keyspace
	cluster.ProtoVersion = cassandraProtoVersion
	cluster.Consistency = gocql.LocalQuorum
	cluster.SerialConsistency = gocql.LocalSerial
	cluster.Timeout = defaultSessionTimeout

	session, err := cluster.CreateSession()
	if err != nil {
		return nil, err
	}

	return &cassandraPersistence{
		cassandraStore:     cassandraStore{session: session, logger: logger},
		shardID:            -1,
		currentClusterName: clusterName,
	}, nil
}

// NewWorkflowExecutionPersistence is used to create an instance of workflowExecutionManager implementation
func NewWorkflowExecutionPersistence(shardID int, session *gocql.Session,
	logger log.Logger) (p.ExecutionStore, error) {
	return &cassandraPersistence{cassandraStore: cassandraStore{session: session, logger: logger}, shardID: shardID}, nil
}

// newTaskPersistence is used to create an instance of TaskManager implementation
func newTaskPersistence(cfg config.Cassandra, logger log.Logger) (p.TaskStore, error) {
	cluster := NewCassandraCluster(cfg.Hosts, cfg.Port, cfg.User, cfg.Password, cfg.Datacenter)
	cluster.Keyspace = cfg.Keyspace
	cluster.ProtoVersion = cassandraProtoVersion
	cluster.Consistency = gocql.LocalQuorum
	cluster.SerialConsistency = gocql.LocalSerial
	cluster.Timeout = defaultSessionTimeout
	session, err := cluster.CreateSession()
	if err != nil {
		return nil, err
	}
	return &cassandraPersistence{cassandraStore: cassandraStore{session: session, logger: logger}, shardID: -1}, nil
}

func (d *cassandraStore) GetName() string {
	return cassandraPersistenceName
}

// Close releases the underlying resources held by this object
func (d *cassandraStore) Close() {
	if d.session != nil {
		d.session.Close()
	}
}

func (d *cassandraPersistence) GetShardID() int {
	return d.shardID
}

func (d *cassandraPersistence) CreateShard(request *p.CreateShardRequest) error {
	cqlNowTimestamp := p.UnixNanoToDBTimestamp(time.Now().UnixNano())
	shardInfo := request.ShardInfo
	query := d.session.Query(templateCreateShardQuery,
		shardInfo.ShardID,
		rowTypeShard,
		rowTypeShardDomainID,
		rowTypeShardWorkflowID,
		rowTypeShardRunID,
		defaultVisibilityTimestamp,
		rowTypeShardTaskID,
		shardInfo.ShardID,
		shardInfo.Owner,
		shardInfo.RangeID,
		shardInfo.StolenSinceRenew,
		cqlNowTimestamp,
		shardInfo.ReplicationAckLevel,
		shardInfo.TransferAckLevel,
		shardInfo.TimerAckLevel,
		shardInfo.ClusterTransferAckLevel,
		shardInfo.ClusterTimerAckLevel,
		shardInfo.DomainNotificationVersion,
		shardInfo.ClusterReplicationLevel,
		shardInfo.RangeID)

	previous := make(map[string]interface{})
	applied, err := query.MapScanCAS(previous)
	if err != nil {
		if isThrottlingError(err) {
			return &workflow.ServiceBusyError{
				Message: fmt.Sprintf("CreateShard operation failed. Error: %v", err),
			}
		}
		return &workflow.InternalServiceError{
			Message: fmt.Sprintf("CreateShard operation failed. Error: %v", err),
		}
	}

	if !applied {
		shard := previous["shard"].(map[string]interface{})
		return &p.ShardAlreadyExistError{
			Msg: fmt.Sprintf("Shard already exists in executions table.  ShardId: %v, RangeId: %v",
				shard["shard_id"], shard["range_id"]),
		}
	}

	return nil
}

func (d *cassandraPersistence) GetShard(request *p.GetShardRequest) (*p.GetShardResponse, error) {
	shardID := request.ShardID
	query := d.session.Query(templateGetShardQuery,
		shardID,
		rowTypeShard,
		rowTypeShardDomainID,
		rowTypeShardWorkflowID,
		rowTypeShardRunID,
		defaultVisibilityTimestamp,
		rowTypeShardTaskID)

	result := make(map[string]interface{})
	if err := query.MapScan(result); err != nil {
		if err == gocql.ErrNotFound {
			return nil, &workflow.EntityNotExistsError{
				Message: fmt.Sprintf("Shard not found.  ShardId: %v", shardID),
			}
		} else if isThrottlingError(err) {
			return nil, &workflow.ServiceBusyError{
				Message: fmt.Sprintf("GetShard operation failed. Error: %v", err),
			}
		}

		return nil, &workflow.InternalServiceError{
			Message: fmt.Sprintf("GetShard operation failed. Error: %v", err),
		}
	}

	info := createShardInfo(d.currentClusterName, result["shard"].(map[string]interface{}))

	return &p.GetShardResponse{ShardInfo: info}, nil
}

func (d *cassandraPersistence) UpdateShard(request *p.UpdateShardRequest) error {
	cqlNowTimestamp := p.UnixNanoToDBTimestamp(time.Now().UnixNano())
	shardInfo := request.ShardInfo

	query := d.session.Query(templateUpdateShardQuery,
		shardInfo.ShardID,
		shardInfo.Owner,
		shardInfo.RangeID,
		shardInfo.StolenSinceRenew,
		cqlNowTimestamp,
		shardInfo.ReplicationAckLevel,
		shardInfo.TransferAckLevel,
		shardInfo.TimerAckLevel,
		shardInfo.ClusterTransferAckLevel,
		shardInfo.ClusterTimerAckLevel,
		shardInfo.DomainNotificationVersion,
		shardInfo.ClusterReplicationLevel,
		shardInfo.RangeID,
		shardInfo.ShardID,
		rowTypeShard,
		rowTypeShardDomainID,
		rowTypeShardWorkflowID,
		rowTypeShardRunID,
		defaultVisibilityTimestamp,
		rowTypeShardTaskID,
		request.PreviousRangeID)

	previous := make(map[string]interface{})
	applied, err := query.MapScanCAS(previous)
	if err != nil {
		if isThrottlingError(err) {
			return &workflow.ServiceBusyError{
				Message: fmt.Sprintf("UpdateShard operation failed. Error: %v", err),
			}
		}
		return &workflow.InternalServiceError{
			Message: fmt.Sprintf("UpdateShard operation failed. Error: %v", err),
		}
	}

	if !applied {
		var columns []string
		for k, v := range previous {
			columns = append(columns, fmt.Sprintf("%s=%v", k, v))
		}

		return &p.ShardOwnershipLostError{
			ShardID: d.shardID,
			Msg: fmt.Sprintf("Failed to update shard.  previous_range_id: %v, columns: (%v)",
				request.PreviousRangeID, strings.Join(columns, ",")),
		}
	}

	return nil
}

func (d *cassandraPersistence) CreateWorkflowExecution(
	request *p.InternalCreateWorkflowExecutionRequest,
) (*p.CreateWorkflowExecutionResponse, error) {

	batch := d.session.NewBatch(gocql.LoggedBatch)

	newWorkflow := request.NewWorkflowSnapshot
	executionInfo := newWorkflow.ExecutionInfo
	replicationState := newWorkflow.ReplicationState
	domainID := executionInfo.DomainID
	workflowID := executionInfo.WorkflowID
	runID := executionInfo.RunID

	if err := p.ValidateCreateWorkflowModeState(
		request.Mode,
		newWorkflow,
	); err != nil {
		return nil, err
	}

	switch request.Mode {
	case p.CreateWorkflowModeZombie:
		// noop

	default:
		if err := createOrUpdateCurrentExecution(batch,
			request.Mode,
			d.shardID,
			domainID,
			workflowID,
			runID,
			executionInfo.State,
			executionInfo.CloseStatus,
			executionInfo.CreateRequestID,
			replicationState,
			request.PreviousRunID,
			request.PreviousLastWriteVersion,
		); err != nil {
			return nil, err
		}
	}

	if err := applyWorkflowSnapshotBatchAsNew(batch,
		d.shardID,
		&newWorkflow,
	); err != nil {
		return nil, err
	}

	batch.Query(templateUpdateLeaseQuery,
		request.RangeID,
		d.shardID,
		rowTypeShard,
		rowTypeShardDomainID,
		rowTypeShardWorkflowID,
		rowTypeShardRunID,
		defaultVisibilityTimestamp,
		rowTypeShardTaskID,
		request.RangeID,
	)

	previous := make(map[string]interface{})
	applied, iter, err := d.session.MapExecuteBatchCAS(batch, previous)
	defer func() {
		if iter != nil {
			iter.Close()
		}
	}()

	if err != nil {
		if isTimeoutError(err) {
			// Write may have succeeded, but we don't know
			// return this info to the caller so they have the option of trying to find out by executing a read
			return nil, &p.TimeoutError{Msg: fmt.Sprintf("CreateWorkflowExecution timed out. Error: %v", err)}
		} else if isThrottlingError(err) {
			return nil, &workflow.ServiceBusyError{
				Message: fmt.Sprintf("CreateWorkflowExecution operation failed. Error: %v", err),
			}
		}

		return nil, &workflow.InternalServiceError{
			Message: fmt.Sprintf("CreateWorkflowExecution operation failed. Error: %v", err),
		}
	}

	if !applied {
		// There can be two reasons why the query does not get applied. Either the RangeID has changed, or
		// the workflow is already started. Check the row info returned by Cassandra to figure out which one it is.
	GetFailureReasonLoop:
		for {
			rowType, ok := previous["type"].(int)
			if !ok {
				// This should never happen, as all our rows have the type field.
				break GetFailureReasonLoop
			}
			runID := previous["run_id"].(gocql.UUID).String()

			if rowType == rowTypeShard {
				if rangeID, ok := previous["range_id"].(int64); ok && rangeID != request.RangeID {
					// CreateWorkflowExecution failed because rangeID was modified
					return nil, &p.ShardOwnershipLostError{
						ShardID: d.shardID,
						Msg: fmt.Sprintf("Failed to create workflow execution.  Request RangeID: %v, Actual RangeID: %v",
							request.RangeID, rangeID),
					}
				}

			} else if rowType == rowTypeExecution && runID == permanentRunID {
				var columns []string
				for k, v := range previous {
					columns = append(columns, fmt.Sprintf("%s=%v", k, v))
				}

				if execution, ok := previous["execution"].(map[string]interface{}); ok {
					// CreateWorkflowExecution failed because it already exists
					executionInfo := createWorkflowExecutionInfo(execution)
					replicationState := createReplicationState(previous["replication_state"].(map[string]interface{}))
					lastWriteVersion := replicationState.LastWriteVersion

					msg := fmt.Sprintf("Workflow execution already running. WorkflowId: %v, RunId: %v, rangeID: %v, columns: (%v)",
						executionInfo.WorkflowID, executionInfo.RunID, request.RangeID, strings.Join(columns, ","))
					if request.Mode == p.CreateWorkflowModeBrandNew {
						return nil, &p.WorkflowExecutionAlreadyStartedError{
							Msg:              msg,
							StartRequestID:   executionInfo.CreateRequestID,
							RunID:            executionInfo.RunID,
							State:            executionInfo.State,
							CloseStatus:      executionInfo.CloseStatus,
							LastWriteVersion: lastWriteVersion,
						}
					}
					return nil, &p.CurrentWorkflowConditionFailedError{Msg: msg}

				}

				if prevRunID := previous["current_run_id"].(gocql.UUID).String(); prevRunID != request.PreviousRunID {
					// currentRunID on previous run has been changed, return to caller to handle
					msg := fmt.Sprintf("Workflow execution creation condition failed by mismatch runID. WorkflowId: %v, Expected Current RunID: %v, Actual Current RunID: %v",
						executionInfo.WorkflowID, request.PreviousRunID, prevRunID)
					return nil, &p.CurrentWorkflowConditionFailedError{Msg: msg}
				}

				msg := fmt.Sprintf("Workflow execution creation condition failed. WorkflowId: %v, CurrentRunID: %v, columns: (%v)",
					executionInfo.WorkflowID, executionInfo.RunID, strings.Join(columns, ","))
				return nil, &p.CurrentWorkflowConditionFailedError{Msg: msg}
			}

			previous = make(map[string]interface{})
			if !iter.MapScan(previous) {
				// Cassandra returns the actual row that caused a condition failure, so we should always return
				// from the checks above, but just in case.
				break GetFailureReasonLoop
			}
		}

		// At this point we only know that the write was not applied.
		// It's much safer to return ShardOwnershipLostError as the default to force the application to reload
		// shard to recover from such errors
		var columns []string
		for k, v := range previous {
			columns = append(columns, fmt.Sprintf("%s=%v", k, v))
		}
		return nil, &p.ShardOwnershipLostError{
			ShardID: d.shardID,
			Msg: fmt.Sprintf("Failed to create workflow execution.  Request RangeID: %v, columns: (%v)",
				request.RangeID, strings.Join(columns, ",")),
		}
	}

	return &p.CreateWorkflowExecutionResponse{}, nil
}

func (d *cassandraPersistence) GetWorkflowExecution(request *p.GetWorkflowExecutionRequest) (
	*p.InternalGetWorkflowExecutionResponse, error) {
	execution := request.Execution
	query := d.session.Query(templateGetWorkflowExecutionQuery,
		d.shardID,
		rowTypeExecution,
		request.DomainID,
		*execution.WorkflowId,
		*execution.RunId,
		defaultVisibilityTimestamp,
		rowTypeExecutionTaskID)

	result := make(map[string]interface{})
	if err := query.MapScan(result); err != nil {
		if err == gocql.ErrNotFound {
			return nil, &workflow.EntityNotExistsError{
				Message: fmt.Sprintf("Workflow execution not found.  WorkflowId: %v, RunId: %v",
					*execution.WorkflowId, *execution.RunId),
			}
		} else if isThrottlingError(err) {
			return nil, &workflow.ServiceBusyError{
				Message: fmt.Sprintf("GetWorkflowExecution operation failed. Error: %v", err),
			}
		}

		return nil, &workflow.InternalServiceError{
			Message: fmt.Sprintf("GetWorkflowExecution operation failed. Error: %v", err),
		}
	}

	state := &p.InternalWorkflowMutableState{}
	info := createWorkflowExecutionInfo(result["execution"].(map[string]interface{}))
	state.ExecutionInfo = info

	replicationState := createReplicationState(result["replication_state"].(map[string]interface{}))
	state.ReplicationState = replicationState

	state.VersionHistories = p.NewDataBlob(
		result["version_histories"].([]byte),
		common.EncodingType(result["version_histories_encoding"].(string)),
	)

	if state.VersionHistories != nil && state.ReplicationState != nil {
		return nil, &workflow.InternalServiceError{
			Message: fmt.Sprintf("GetWorkflowExecution operation failed. VersionHistories and ReplicationState both are set."),
		}
	}

	activityInfos := make(map[int64]*p.InternalActivityInfo)
	aMap := result["activity_map"].(map[int64]map[string]interface{})
	for key, value := range aMap {
		info := createActivityInfo(request.DomainID, value)
		activityInfos[key] = info
	}
	state.ActivityInfos = activityInfos

	timerInfos := make(map[string]*p.TimerInfo)
	tMap := result["timer_map"].(map[string]map[string]interface{})
	for key, value := range tMap {
		info := createTimerInfo(value)
		timerInfos[key] = info
	}
	state.TimerInfos = timerInfos

	childExecutionInfos := make(map[int64]*p.InternalChildExecutionInfo)
	cMap := result["child_executions_map"].(map[int64]map[string]interface{})
	for key, value := range cMap {
		info := createChildExecutionInfo(value)
		childExecutionInfos[key] = info
	}
	state.ChildExecutionInfos = childExecutionInfos

	requestCancelInfos := make(map[int64]*p.RequestCancelInfo)
	rMap := result["request_cancel_map"].(map[int64]map[string]interface{})
	for key, value := range rMap {
		info := createRequestCancelInfo(value)
		requestCancelInfos[key] = info
	}
	state.RequestCancelInfos = requestCancelInfos

	signalInfos := make(map[int64]*p.SignalInfo)
	sMap := result["signal_map"].(map[int64]map[string]interface{})
	for key, value := range sMap {
		info := createSignalInfo(value)
		signalInfos[key] = info
	}
	state.SignalInfos = signalInfos

	signalRequestedIDs := make(map[string]struct{})
	sList := result["signal_requested"].([]gocql.UUID)
	for _, v := range sList {
		signalRequestedIDs[v.String()] = struct{}{}
	}
	state.SignalRequestedIDs = signalRequestedIDs

	eList := result["buffered_events_list"].([]map[string]interface{})
	bufferedEventsBlobs := make([]*p.DataBlob, 0, len(eList))
	for _, v := range eList {
		blob := createHistoryEventBatchBlob(v)
		bufferedEventsBlobs = append(bufferedEventsBlobs, blob)
	}
	state.BufferedEvents = bufferedEventsBlobs

	return &p.InternalGetWorkflowExecutionResponse{State: state}, nil
}

func (d *cassandraPersistence) UpdateWorkflowExecution(request *p.InternalUpdateWorkflowExecutionRequest) error {

	batch := d.session.NewBatch(gocql.LoggedBatch)

	updateWorkflow := request.UpdateWorkflowMutation
	newWorkflow := request.NewWorkflowSnapshot

	executionInfo := updateWorkflow.ExecutionInfo
	domainID := executionInfo.DomainID
	workflowID := executionInfo.WorkflowID
	runID := executionInfo.RunID
	shardID := d.shardID

	if err := p.ValidateUpdateWorkflowModeState(
		request.Mode,
		updateWorkflow,
		newWorkflow,
	); err != nil {
		return err
	}

	switch request.Mode {
	case p.UpdateWorkflowModeBypassCurrent:
		if err := d.assertNotCurrentExecution(
			domainID,
			workflowID,
			runID); err != nil {
			return err
		}

	case p.UpdateWorkflowModeUpdateCurrent:
		if newWorkflow != nil {
			newExecutionInfo := newWorkflow.ExecutionInfo
			newReplicationState := newWorkflow.ReplicationState
			newDomainID := newExecutionInfo.DomainID
			newWorkflowID := newExecutionInfo.WorkflowID
			newRunID := newExecutionInfo.RunID

			if domainID != newDomainID {
				return &workflow.InternalServiceError{
					Message: fmt.Sprintf("UpdateWorkflowExecution: cannot continue as new to another domain"),
				}
			}

			if err := createOrUpdateCurrentExecution(batch,
				p.CreateWorkflowModeContinueAsNew,
				d.shardID,
				newDomainID,
				newWorkflowID,
				newRunID,
				newExecutionInfo.State,
				newExecutionInfo.CloseStatus,
				newExecutionInfo.CreateRequestID,
				newReplicationState,
				runID,
				0, // for continue as new, this is not used
			); err != nil {
				return err
			}
			if err := applyWorkflowSnapshotBatchAsNew(batch,
				d.shardID,
				newWorkflow,
			); err != nil {
				return err
			}
		} else {
			startVersion := common.EmptyVersion
			lastWriteVersion := common.EmptyVersion
			if updateWorkflow.ReplicationState != nil {
				startVersion = updateWorkflow.ReplicationState.StartVersion
				lastWriteVersion = updateWorkflow.ReplicationState.LastWriteVersion
			}
			batch.Query(templateUpdateCurrentWorkflowExecutionQuery,
				runID,
				runID,
				executionInfo.CreateRequestID,
				executionInfo.State,
				executionInfo.CloseStatus,
				startVersion,
				lastWriteVersion,
				lastWriteVersion,
				executionInfo.State,
				d.shardID,
				rowTypeExecution,
				domainID,
				workflowID,
				permanentRunID,
				defaultVisibilityTimestamp,
				rowTypeExecutionTaskID,
				runID,
			)
		}

	default:
		return &workflow.InternalServiceError{
			Message: fmt.Sprintf("UpdateWorkflowExecution: unknown mode: %v", request.Mode),
		}
	}

	if err := applyWorkflowMutationBatch(batch, shardID, &updateWorkflow); err != nil {
		return err
	}

	// Verifies that the RangeID has not changed
	batch.Query(templateUpdateLeaseQuery,
		request.RangeID,
		d.shardID,
		rowTypeShard,
		rowTypeShardDomainID,
		rowTypeShardWorkflowID,
		rowTypeShardRunID,
		defaultVisibilityTimestamp,
		rowTypeShardTaskID,
		request.RangeID,
	)

	previous := make(map[string]interface{})
	applied, iter, err := d.session.MapExecuteBatchCAS(batch, previous)
	defer func() {
		if iter != nil {
			iter.Close()
		}
	}()

	if err != nil {
		if isTimeoutError(err) {
			// Write may have succeeded, but we don't know
			// return this info to the caller so they have the option of trying to find out by executing a read
			return &p.TimeoutError{Msg: fmt.Sprintf("UpdateWorkflowExecution timed out. Error: %v", err)}
		} else if isThrottlingError(err) {
			return &workflow.ServiceBusyError{
				Message: fmt.Sprintf("UpdateWorkflowExecution operation failed. Error: %v", err),
			}
		}
		return &workflow.InternalServiceError{
			Message: fmt.Sprintf("UpdateWorkflowExecution operation failed. Error: %v", err),
		}
	}

	if !applied {
		return d.getExecutionConditionalUpdateFailure(previous, iter, executionInfo.RunID, updateWorkflow.Condition, request.RangeID, executionInfo.RunID)
	}
	return nil
}

//TODO: update query with version histories
func (d *cassandraPersistence) ResetWorkflowExecution(request *p.InternalResetWorkflowExecutionRequest) error {

	batch := d.session.NewBatch(gocql.LoggedBatch)

	shardID := d.shardID

	domainID := request.NewWorkflowSnapshot.ExecutionInfo.DomainID
	workflowID := request.NewWorkflowSnapshot.ExecutionInfo.WorkflowID

	baseRunID := request.BaseRunID
	baseRunNextEventID := request.BaseRunNextEventID

	currentRunID := request.CurrentRunID
	currentRunNextEventID := request.CurrentRunNextEventID

	newRunID := request.NewWorkflowSnapshot.ExecutionInfo.RunID
	newExecutionInfo := request.NewWorkflowSnapshot.ExecutionInfo
	newReplicationState := request.NewWorkflowSnapshot.ReplicationState

	startVersion := common.EmptyVersion
	lastWriteVersion := common.EmptyVersion
	if newReplicationState != nil {
		startVersion = newReplicationState.StartVersion
		lastWriteVersion = newReplicationState.LastWriteVersion
	}

	batch.Query(templateUpdateCurrentWorkflowExecutionQuery,
		newRunID,
		newRunID,
		newExecutionInfo.CreateRequestID,
		newExecutionInfo.State,
		newExecutionInfo.CloseStatus,
		startVersion,
		lastWriteVersion,
		lastWriteVersion,
		newExecutionInfo.State,
		d.shardID,
		rowTypeExecution,
		newExecutionInfo.DomainID,
		newExecutionInfo.WorkflowID,
		permanentRunID,
		defaultVisibilityTimestamp,
		rowTypeExecutionTaskID,
		currentRunID,
	)

	// for forkRun, check condition without updating anything to make sure the forkRun hasn't been deleted.
	// Without this check, it will run into race condition with deleteHistoryEvent timer task
	// we only do it when forkRun != currentRun
	if baseRunID != currentRunID {
		batch.Query(templateCheckWorkflowExecutionQuery,
			baseRunNextEventID,
			d.shardID,
			rowTypeExecution,
			domainID,
			workflowID,
			request.BaseRunID,
			defaultVisibilityTimestamp,
			rowTypeExecutionTaskID,
			baseRunNextEventID,
		)
	}

	if request.CurrentWorkflowMutation != nil {
		if err := applyWorkflowMutationBatch(batch, shardID, request.CurrentWorkflowMutation); err != nil {
			return err
		}
	} else {
		// check condition without updating anything
		batch.Query(templateCheckWorkflowExecutionQuery,
			currentRunNextEventID,
			d.shardID,
			rowTypeExecution,
			domainID,
			workflowID,
			currentRunID,
			defaultVisibilityTimestamp,
			rowTypeExecutionTaskID,
			currentRunNextEventID,
		)
	}

	if err := applyWorkflowSnapshotBatchAsNew(batch, shardID, &request.NewWorkflowSnapshot); err != nil {
		return err
	}

	//Verifies that the RangeID has not changed
	batch.Query(templateUpdateLeaseQuery,
		request.RangeID,
		d.shardID,
		rowTypeShard,
		rowTypeShardDomainID,
		rowTypeShardWorkflowID,
		rowTypeShardRunID,
		defaultVisibilityTimestamp,
		rowTypeShardTaskID,
		request.RangeID,
	)

	previous := make(map[string]interface{})
	applied, iter, err := d.session.MapExecuteBatchCAS(batch, previous)
	defer func() {
		if iter != nil {
			iter.Close()
		}
	}()

	if err != nil {
		if isTimeoutError(err) {
			// Write may have succeeded, but we don't know
			// return this info to the caller so they have the option of trying to find out by executing a read
			return &p.TimeoutError{Msg: fmt.Sprintf("ResetWorkflowExecution timed out. Error: %v", err)}
		} else if isThrottlingError(err) {
			return &workflow.ServiceBusyError{
				Message: fmt.Sprintf("ResetWorkflowExecution operation failed. Error: %v", err),
			}
		}
		return &workflow.InternalServiceError{
			Message: fmt.Sprintf("ResetWorkflowExecution operation failed. Error: %v", err),
		}
	}

	if !applied {
		return d.getExecutionConditionalUpdateFailure(previous, iter, currentRunID, currentRunNextEventID, request.RangeID, currentRunID)
	}

	return nil
}

func (d *cassandraPersistence) ConflictResolveWorkflowExecution(request *p.InternalConflictResolveWorkflowExecutionRequest) error {
	batch := d.session.NewBatch(gocql.LoggedBatch)

	currentWorkflow := request.CurrentWorkflowMutation
	resetWorkflow := request.ResetWorkflowSnapshot
	newWorkflow := request.NewWorkflowSnapshot

	shardID := d.shardID

	domainID := resetWorkflow.ExecutionInfo.DomainID
	workflowID := resetWorkflow.ExecutionInfo.WorkflowID

	if err := p.ValidateConflictResolveWorkflowModeState(
		request.Mode,
		resetWorkflow,
		newWorkflow,
		currentWorkflow,
	); err != nil {
		return err
	}

	var prevRunID string

	switch request.Mode {
	case p.ConflictResolveWorkflowModeBypassCurrent:
		if err := d.assertNotCurrentExecution(
			domainID,
			workflowID,
			resetWorkflow.ExecutionInfo.RunID); err != nil {
			return err
		}

	case p.ConflictResolveWorkflowModeUpdateCurrent:
		executionInfo := resetWorkflow.ExecutionInfo
		replicationState := resetWorkflow.ReplicationState
		if newWorkflow != nil {
			executionInfo = newWorkflow.ExecutionInfo
			replicationState = newWorkflow.ReplicationState
		}
		runID := executionInfo.RunID
		createRequestID := executionInfo.CreateRequestID
		state := executionInfo.State
		closeStatus := executionInfo.CloseStatus
		startVersion := replicationState.StartVersion
		lastWriteVersion := replicationState.LastWriteVersion

		if request.CurrentWorkflowCAS != nil {
			prevRunID = request.CurrentWorkflowCAS.PrevRunID
			prevLastWriteVersion := request.CurrentWorkflowCAS.PrevLastWriteVersion
			prevState := request.CurrentWorkflowCAS.PrevState

			batch.Query(templateUpdateCurrentWorkflowExecutionForNewQuery,
				runID,
				runID,
				createRequestID,
				state,
				closeStatus,
				startVersion,
				lastWriteVersion,
				lastWriteVersion,
				state,
				shardID,
				rowTypeExecution,
				domainID,
				workflowID,
				permanentRunID,
				defaultVisibilityTimestamp,
				rowTypeExecutionTaskID,
				prevRunID,
				prevLastWriteVersion,
				prevState,
			)
		} else if currentWorkflow != nil {
			prevRunID = currentWorkflow.ExecutionInfo.RunID

			batch.Query(templateUpdateCurrentWorkflowExecutionQuery,
				runID,
				runID,
				createRequestID,
				state,
				closeStatus,
				startVersion,
				lastWriteVersion,
				lastWriteVersion,
				state,
				shardID,
				rowTypeExecution,
				domainID,
				workflowID,
				permanentRunID,
				defaultVisibilityTimestamp,
				rowTypeExecutionTaskID,
				prevRunID,
			)
		} else {
			// reset workflow is current
			prevRunID = resetWorkflow.ExecutionInfo.RunID

			batch.Query(templateUpdateCurrentWorkflowExecutionQuery,
				runID,
				runID,
				createRequestID,
				state,
				closeStatus,
				startVersion,
				lastWriteVersion,
				lastWriteVersion,
				state,
				shardID,
				rowTypeExecution,
				domainID,
				workflowID,
				permanentRunID,
				defaultVisibilityTimestamp,
				rowTypeExecutionTaskID,
				prevRunID,
			)
		}

	default:
		return &workflow.InternalServiceError{
			Message: fmt.Sprintf("ConflictResolveWorkflowExecution: unknown mode: %v", request.Mode),
		}
	}

	if err := applyWorkflowSnapshotBatchAsReset(batch,
		shardID,
		&resetWorkflow); err != nil {
		return err
	}

	if currentWorkflow != nil {
		if err := applyWorkflowMutationBatch(batch, shardID, currentWorkflow); err != nil {
			return err
		}
	}
	if newWorkflow != nil {
		if err := applyWorkflowSnapshotBatchAsNew(batch, shardID, newWorkflow); err != nil {
			return err
		}
	}

	// Verifies that the RangeID has not changed
	batch.Query(templateUpdateLeaseQuery,
		request.RangeID,
		d.shardID,
		rowTypeShard,
		rowTypeShardDomainID,
		rowTypeShardWorkflowID,
		rowTypeShardRunID,
		defaultVisibilityTimestamp,
		rowTypeShardTaskID,
		request.RangeID,
	)

	previous := make(map[string]interface{})
	applied, iter, err := d.session.MapExecuteBatchCAS(batch, previous)
	defer func() {
		if iter != nil {
			iter.Close()
		}
	}()

	if err != nil {
		if isTimeoutError(err) {
			// Write may have succeeded, but we don't know
			// return this info to the caller so they have the option of trying to find out by executing a read
			return &p.TimeoutError{Msg: fmt.Sprintf("ConflictResolveWorkflowExecution timed out. Error: %v", err)}
		} else if isThrottlingError(err) {
			return &workflow.ServiceBusyError{
				Message: fmt.Sprintf("ConflictResolveWorkflowExecution operation failed. Error: %v", err),
			}
		}
		return &workflow.InternalServiceError{
			Message: fmt.Sprintf("ConflictResolveWorkflowExecution operation failed. Error: %v", err),
		}
	}

	if !applied {
		return d.getExecutionConditionalUpdateFailure(previous, iter, resetWorkflow.ExecutionInfo.RunID, request.ResetWorkflowSnapshot.Condition, request.RangeID, prevRunID)
	}
	return nil
}

func (d *cassandraPersistence) getExecutionConditionalUpdateFailure(previous map[string]interface{}, iter *gocql.Iter, requestRunID string, requestCondition int64, requestRangeID int64, requestConditionalRunID string) error {
	// There can be three reasons why the query does not get applied: the RangeID has changed, or the next_event_id or current_run_id check failed.
	// Check the row info returned by Cassandra to figure out which one it is.
	rangeIDUnmatch := false
	actualRangeID := int64(0)
	nextEventIDUnmatch := false
	actualNextEventID := int64(0)
	runIDUnmatch := false
	actualCurrRunID := ""
	allPrevious := []map[string]interface{}{}

GetFailureReasonLoop:
	for {
		rowType, ok := previous["type"].(int)
		if !ok {
			// This should never happen, as all our rows have the type field.
			break GetFailureReasonLoop
		}

		runID := previous["run_id"].(gocql.UUID).String()

		if rowType == rowTypeShard {
			if actualRangeID, ok = previous["range_id"].(int64); ok && actualRangeID != requestRangeID {
				// UpdateWorkflowExecution failed because rangeID was modified
				rangeIDUnmatch = true
			}
		} else if rowType == rowTypeExecution && runID == requestRunID {
			if actualNextEventID, ok = previous["next_event_id"].(int64); ok && actualNextEventID != requestCondition {
				// UpdateWorkflowExecution failed because next event ID is unexpected
				nextEventIDUnmatch = true
			}
		} else if rowType == rowTypeExecution && runID == permanentRunID {
			// UpdateWorkflowExecution failed because current_run_id is unexpected
			if actualCurrRunID = previous["current_run_id"].(gocql.UUID).String(); actualCurrRunID != requestConditionalRunID {
				// UpdateWorkflowExecution failed because next event ID is unexpected
				runIDUnmatch = true
			}
		}

		allPrevious = append(allPrevious, previous)
		previous = make(map[string]interface{})
		if !iter.MapScan(previous) {
			// Cassandra returns the actual row that caused a condition failure, so we should always return
			// from the checks above, but just in case.
			break GetFailureReasonLoop
		}
	}

	if rangeIDUnmatch {
		return &p.ShardOwnershipLostError{
			ShardID: d.shardID,
			Msg: fmt.Sprintf("Failed to update mutable state.  Request RangeID: %v, Actual RangeID: %v",
				requestRangeID, actualRangeID),
		}
	}

	if runIDUnmatch {
		return &p.CurrentWorkflowConditionFailedError{
			Msg: fmt.Sprintf("Failed to update mutable state.  Request Condition: %v, Actual Value: %v, Request Current RunID: %v, Actual Value: %v",
				requestCondition, actualNextEventID, requestConditionalRunID, actualCurrRunID),
		}
	}

	if nextEventIDUnmatch {
		return &p.ConditionFailedError{
			Msg: fmt.Sprintf("Failed to update mutable state.  Request Condition: %v, Actual Value: %v, Request Current RunID: %v, Actual Value: %v",
				requestCondition, actualNextEventID, requestConditionalRunID, actualCurrRunID),
		}
	}

	// At this point we only know that the write was not applied.
	var columns []string
	columnID := 0
	for _, previous := range allPrevious {
		for k, v := range previous {
			columns = append(columns, fmt.Sprintf("%v: %s=%v", columnID, k, v))
		}
		columnID++
	}
	return &p.ConditionFailedError{
		Msg: fmt.Sprintf("Failed to reset mutable state. ShardID: %v, RangeID: %v, Condition: %v, Request Current RunID: %v, columns: (%v)",
			d.shardID, requestRangeID, requestCondition, requestConditionalRunID, strings.Join(columns, ",")),
	}
}

<<<<<<< HEAD
func (d *cassandraPersistence) assertNotCurrentExecution(
	domainID string,
	workflowID string,
	runID string,
) error {

	if resp, err := d.GetCurrentExecution(&p.GetCurrentExecutionRequest{
		DomainID:   domainID,
		WorkflowID: workflowID,
	}); err != nil {
		return err
	} else if resp.RunID == runID {
		return &p.ConditionFailedError{
			Msg: fmt.Sprintf("Assertion on current record failed. Current run ID is not expected: %v", resp.RunID),
=======
func (d *cassandraPersistence) DeleteTask(request *p.DeleteTaskRequest) error {
	var domainID, workflowID, runID string
	switch request.Type {
	case rowTypeTransferTask:
		domainID = rowTypeTransferDomainID
		workflowID = rowTypeTransferWorkflowID
		runID = rowTypeTransferRunID

	case rowTypeTimerTask:
		domainID = rowTypeTimerDomainID
		workflowID = rowTypeTimerWorkflowID
		runID = rowTypeTimerRunID

	case rowTypeReplicationTask:
		domainID = rowTypeReplicationDomainID
		workflowID = rowTypeReplicationWorkflowID
		runID = rowTypeReplicationRunID

	default:
		return fmt.Errorf("DeleteTask type id is not one of 2 (transfer task), 3 (timer task), 4 (replication task) ")

	}

	query := d.session.Query(templateDeleteWorkflowExecutionMutableStateQuery,
		request.ShardID,
		request.Type,
		domainID,
		workflowID,
		runID,
		defaultVisibilityTimestamp,
		request.TaskID)

	err := query.Exec()
	if err != nil {
		if isThrottlingError(err) {
			return &workflow.ServiceBusyError{
				Message: fmt.Sprintf("DeleteTask operation failed. Error: %v", err),
			}
		}
		return &workflow.InternalServiceError{
			Message: fmt.Sprintf("DeleteTask operation failed. Error: %v", err),
>>>>>>> 8c4e0e4f
		}
	}

	return nil
<<<<<<< HEAD
=======

>>>>>>> 8c4e0e4f
}

func (d *cassandraPersistence) DeleteWorkflowExecution(request *p.DeleteWorkflowExecutionRequest) error {
	query := d.session.Query(templateDeleteWorkflowExecutionMutableStateQuery,
		d.shardID,
		rowTypeExecution,
		request.DomainID,
		request.WorkflowID,
		request.RunID,
		defaultVisibilityTimestamp,
		rowTypeExecutionTaskID)

	err := query.Exec()
	if err != nil {
		if isThrottlingError(err) {
			return &workflow.ServiceBusyError{
				Message: fmt.Sprintf("DeleteWorkflowExecution operation failed. Error: %v", err),
			}
		}
		return &workflow.InternalServiceError{
			Message: fmt.Sprintf("DeleteWorkflowExecution operation failed. Error: %v", err),
		}
	}

	return nil
}

func (d *cassandraPersistence) DeleteCurrentWorkflowExecution(request *p.DeleteCurrentWorkflowExecutionRequest) error {
	query := d.session.Query(templateDeleteWorkflowExecutionCurrentRowQuery,
		d.shardID,
		rowTypeExecution,
		request.DomainID,
		request.WorkflowID,
		permanentRunID,
		defaultVisibilityTimestamp,
		rowTypeExecutionTaskID,
		request.RunID)

	err := query.Exec()
	if err != nil {
		if isThrottlingError(err) {
			return &workflow.ServiceBusyError{
				Message: fmt.Sprintf("DeleteWorkflowCurrentRow operation failed. Error: %v", err),
			}
		}
		return &workflow.InternalServiceError{
			Message: fmt.Sprintf("DeleteWorkflowCurrentRow operation failed. Error: %v", err),
		}
	}

	return nil
}

func (d *cassandraPersistence) GetCurrentExecution(request *p.GetCurrentExecutionRequest) (*p.GetCurrentExecutionResponse,
	error) {
	query := d.session.Query(templateGetCurrentExecutionQuery,
		d.shardID,
		rowTypeExecution,
		request.DomainID,
		request.WorkflowID,
		permanentRunID,
		defaultVisibilityTimestamp,
		rowTypeExecutionTaskID)

	result := make(map[string]interface{})
	if err := query.MapScan(result); err != nil {
		if err == gocql.ErrNotFound {
			return nil, &workflow.EntityNotExistsError{
				Message: fmt.Sprintf("Workflow execution not found.  WorkflowId: %v",
					request.WorkflowID),
			}
		} else if isThrottlingError(err) {
			return nil, &workflow.ServiceBusyError{
				Message: fmt.Sprintf("GetCurrentExecution operation failed. Error: %v", err),
			}
		}

		return nil, &workflow.InternalServiceError{
			Message: fmt.Sprintf("GetCurrentExecution operation failed. Error: %v", err),
		}
	}

	currentRunID := result["current_run_id"].(gocql.UUID).String()
	executionInfo := createWorkflowExecutionInfo(result["execution"].(map[string]interface{}))
	replicationState := createReplicationState(result["replication_state"].(map[string]interface{}))
	return &p.GetCurrentExecutionResponse{
		RunID:            currentRunID,
		StartRequestID:   executionInfo.CreateRequestID,
		State:            executionInfo.State,
		CloseStatus:      executionInfo.CloseStatus,
		LastWriteVersion: replicationState.LastWriteVersion,
	}, nil
}

func (d *cassandraPersistence) GetTransferTasks(request *p.GetTransferTasksRequest) (*p.GetTransferTasksResponse, error) {

	// Reading transfer tasks need to be quorum level consistent, otherwise we could loose task
	query := d.session.Query(templateGetTransferTasksQuery,
		d.shardID,
		rowTypeTransferTask,
		rowTypeTransferDomainID,
		rowTypeTransferWorkflowID,
		rowTypeTransferRunID,
		defaultVisibilityTimestamp,
		request.ReadLevel,
		request.MaxReadLevel,
	).PageSize(request.BatchSize).PageState(request.NextPageToken)

	iter := query.Iter()
	if iter == nil {
		return nil, &workflow.InternalServiceError{
			Message: "GetTransferTasks operation failed.  Not able to create query iterator.",
		}
	}

	response := &p.GetTransferTasksResponse{}
	task := make(map[string]interface{})
	for iter.MapScan(task) {
		t := createTransferTaskInfo(task["transfer"].(map[string]interface{}))
		// Reset task map to get it ready for next scan
		task = make(map[string]interface{})

		response.Tasks = append(response.Tasks, t)
	}
	nextPageToken := iter.PageState()
	response.NextPageToken = make([]byte, len(nextPageToken))
	copy(response.NextPageToken, nextPageToken)

	if err := iter.Close(); err != nil {
		return nil, &workflow.InternalServiceError{
			Message: fmt.Sprintf("GetTransferTasks operation failed. Error: %v", err),
		}
	}

	return response, nil
}

func (d *cassandraPersistence) GetReplicationTasks(request *p.GetReplicationTasksRequest) (*p.GetReplicationTasksResponse,
	error) {

	// Reading replication tasks need to be quorum level consistent, otherwise we could loose task
	query := d.session.Query(templateGetReplicationTasksQuery,
		d.shardID,
		rowTypeReplicationTask,
		rowTypeReplicationDomainID,
		rowTypeReplicationWorkflowID,
		rowTypeReplicationRunID,
		defaultVisibilityTimestamp,
		request.ReadLevel,
		request.MaxReadLevel,
	).PageSize(request.BatchSize).PageState(request.NextPageToken)

	iter := query.Iter()
	if iter == nil {
		return nil, &workflow.InternalServiceError{
			Message: "GetReplicationTasks operation failed.  Not able to create query iterator.",
		}
	}

	response := &p.GetReplicationTasksResponse{}
	task := make(map[string]interface{})
	for iter.MapScan(task) {
		t := createReplicationTaskInfo(task["replication"].(map[string]interface{}))
		// Reset task map to get it ready for next scan
		task = make(map[string]interface{})

		response.Tasks = append(response.Tasks, t)
	}
	nextPageToken := iter.PageState()
	response.NextPageToken = make([]byte, len(nextPageToken))
	copy(response.NextPageToken, nextPageToken)

	if err := iter.Close(); err != nil {
		return nil, &workflow.InternalServiceError{
			Message: fmt.Sprintf("GetReplicationTasks operation failed. Error: %v", err),
		}
	}

	return response, nil
}

func (d *cassandraPersistence) CompleteTransferTask(request *p.CompleteTransferTaskRequest) error {
	query := d.session.Query(templateCompleteTransferTaskQuery,
		d.shardID,
		rowTypeTransferTask,
		rowTypeTransferDomainID,
		rowTypeTransferWorkflowID,
		rowTypeTransferRunID,
		defaultVisibilityTimestamp,
		request.TaskID)

	err := query.Exec()
	if err != nil {
		if isThrottlingError(err) {
			return &workflow.ServiceBusyError{
				Message: fmt.Sprintf("CompleteTransferTask operation failed. Error: %v", err),
			}
		}
		return &workflow.InternalServiceError{
			Message: fmt.Sprintf("CompleteTransferTask operation failed. Error: %v", err),
		}
	}

	return nil
}

func (d *cassandraPersistence) RangeCompleteTransferTask(request *p.RangeCompleteTransferTaskRequest) error {
	query := d.session.Query(templateRangeCompleteTransferTaskQuery,
		d.shardID,
		rowTypeTransferTask,
		rowTypeTransferDomainID,
		rowTypeTransferWorkflowID,
		rowTypeTransferRunID,
		defaultVisibilityTimestamp,
		request.ExclusiveBeginTaskID,
		request.InclusiveEndTaskID,
	)

	err := query.Exec()
	if err != nil {
		if isThrottlingError(err) {
			return &workflow.ServiceBusyError{
				Message: fmt.Sprintf("RangeCompleteTransferTask operation failed. Error: %v", err),
			}
		}
		return &workflow.InternalServiceError{
			Message: fmt.Sprintf("RangeCompleteTransferTask operation failed. Error: %v", err),
		}
	}

	return nil
}

func (d *cassandraPersistence) CompleteReplicationTask(request *p.CompleteReplicationTaskRequest) error {
	query := d.session.Query(templateCompleteTransferTaskQuery,
		d.shardID,
		rowTypeReplicationTask,
		rowTypeReplicationDomainID,
		rowTypeReplicationWorkflowID,
		rowTypeReplicationRunID,
		defaultVisibilityTimestamp,
		request.TaskID)

	err := query.Exec()
	if err != nil {
		if isThrottlingError(err) {
			return &workflow.ServiceBusyError{
				Message: fmt.Sprintf("CompleteReplicationTask operation failed. Error: %v", err),
			}
		}
		return &workflow.InternalServiceError{
			Message: fmt.Sprintf("CompleteReplicationTask operation failed. Error: %v", err),
		}
	}

	return nil
}

func (d *cassandraPersistence) CompleteTimerTask(request *p.CompleteTimerTaskRequest) error {
	ts := p.UnixNanoToDBTimestamp(request.VisibilityTimestamp.UnixNano())
	query := d.session.Query(templateCompleteTimerTaskQuery,
		d.shardID,
		rowTypeTimerTask,
		rowTypeTimerDomainID,
		rowTypeTimerWorkflowID,
		rowTypeTimerRunID,
		ts,
		request.TaskID)

	err := query.Exec()
	if err != nil {
		if isThrottlingError(err) {
			return &workflow.ServiceBusyError{
				Message: fmt.Sprintf("CompleteTimerTask operation failed. Error: %v", err),
			}
		}
		return &workflow.InternalServiceError{
			Message: fmt.Sprintf("CompleteTimerTask operation failed. Error: %v", err),
		}
	}

	return nil
}

func (d *cassandraPersistence) RangeCompleteTimerTask(request *p.RangeCompleteTimerTaskRequest) error {
	start := p.UnixNanoToDBTimestamp(request.InclusiveBeginTimestamp.UnixNano())
	end := p.UnixNanoToDBTimestamp(request.ExclusiveEndTimestamp.UnixNano())
	query := d.session.Query(templateRangeCompleteTimerTaskQuery,
		d.shardID,
		rowTypeTimerTask,
		rowTypeTimerDomainID,
		rowTypeTimerWorkflowID,
		rowTypeTimerRunID,
		start,
		end,
	)

	err := query.Exec()
	if err != nil {
		if isThrottlingError(err) {
			return &workflow.ServiceBusyError{
				Message: fmt.Sprintf("RangeCompleteTimerTask operation failed. Error: %v", err),
			}
		}
		return &workflow.InternalServiceError{
			Message: fmt.Sprintf("RangeCompleteTimerTask operation failed. Error: %v", err),
		}
	}

	return nil
}

// From TaskManager interface
func (d *cassandraPersistence) LeaseTaskList(request *p.LeaseTaskListRequest) (*p.LeaseTaskListResponse, error) {
	if len(request.TaskList) == 0 {
		return nil, &workflow.InternalServiceError{
			Message: fmt.Sprintf("LeaseTaskList requires non empty task list"),
		}
	}
	now := time.Now()
	query := d.session.Query(templateGetTaskList,
		request.DomainID,
		request.TaskList,
		request.TaskType,
		rowTypeTaskList,
		taskListTaskID,
	)
	var rangeID, ackLevel int64
	var tlDB map[string]interface{}
	err := query.Scan(&rangeID, &tlDB)
	if err != nil {
		if err == gocql.ErrNotFound { // First time task list is used
			query = d.session.Query(templateInsertTaskListQuery,
				request.DomainID,
				request.TaskList,
				request.TaskType,
				rowTypeTaskList,
				taskListTaskID,
				initialRangeID,
				request.DomainID,
				request.TaskList,
				request.TaskType,
				0,
				request.TaskListKind,
				now,
			)
		} else if isThrottlingError(err) {
			return nil, &workflow.ServiceBusyError{
				Message: fmt.Sprintf("LeaseTaskList operation failed. TaskList: %v, TaskType: %v, Error: %v",
					request.TaskList, request.TaskType, err),
			}
		} else {
			return nil, &workflow.InternalServiceError{
				Message: fmt.Sprintf("LeaseTaskList operation failed. TaskList: %v, TaskType: %v, Error: %v",
					request.TaskList, request.TaskType, err),
			}
		}
	} else {
		// if request.RangeID is > 0, we are trying to renew an already existing
		// lease on the task list. If request.RangeID=0, we are trying to steal
		// the tasklist from its current owner
		if request.RangeID > 0 && request.RangeID != rangeID {
			return nil, &p.ConditionFailedError{
				Msg: fmt.Sprintf("leaseTaskList:renew failed: taskList:%v, taskListType:%v, haveRangeID:%v, gotRangeID:%v",
					request.TaskList, request.TaskType, request.RangeID, rangeID),
			}
		}
		ackLevel = tlDB["ack_level"].(int64)
		taskListKind := tlDB["kind"].(int)
		query = d.session.Query(templateUpdateTaskListQuery,
			rangeID+1,
			request.DomainID,
			&request.TaskList,
			request.TaskType,
			ackLevel,
			taskListKind,
			now,
			request.DomainID,
			&request.TaskList,
			request.TaskType,
			rowTypeTaskList,
			taskListTaskID,
			rangeID,
		)
	}
	previous := make(map[string]interface{})
	applied, err := query.MapScanCAS(previous)
	if err != nil {
		if isThrottlingError(err) {
			return nil, &workflow.ServiceBusyError{
				Message: fmt.Sprintf("LeaseTaskList operation failed. Error: %v", err),
			}
		}
		return nil, &workflow.InternalServiceError{
			Message: fmt.Sprintf("LeaseTaskList operation failed. Error : %v", err),
		}
	}
	if !applied {
		previousRangeID := previous["range_id"]
		return nil, &p.ConditionFailedError{
			Msg: fmt.Sprintf("leaseTaskList: taskList:%v, taskListType:%v, haveRangeID:%v, gotRangeID:%v",
				request.TaskList, request.TaskType, rangeID, previousRangeID),
		}
	}
	tli := &p.TaskListInfo{
		DomainID:    request.DomainID,
		Name:        request.TaskList,
		TaskType:    request.TaskType,
		RangeID:     rangeID + 1,
		AckLevel:    ackLevel,
		Kind:        request.TaskListKind,
		LastUpdated: now,
	}
	return &p.LeaseTaskListResponse{TaskListInfo: tli}, nil
}

// From TaskManager interface
func (d *cassandraPersistence) UpdateTaskList(request *p.UpdateTaskListRequest) (*p.UpdateTaskListResponse, error) {
	tli := request.TaskListInfo

	if tli.Kind == p.TaskListKindSticky { // if task_list is sticky, then update with TTL
		query := d.session.Query(templateUpdateTaskListQueryWithTTL,
			tli.DomainID,
			&tli.Name,
			tli.TaskType,
			rowTypeTaskList,
			taskListTaskID,
			tli.RangeID,
			tli.DomainID,
			&tli.Name,
			tli.TaskType,
			tli.AckLevel,
			tli.Kind,
			time.Now(),
			stickyTaskListTTL,
		)
		err := query.Exec()
		if err != nil {
			if isThrottlingError(err) {
				return nil, &workflow.ServiceBusyError{
					Message: fmt.Sprintf("UpdateTaskList operation failed. Error: %v", err),
				}
			}
			return nil, &workflow.InternalServiceError{
				Message: fmt.Sprintf("UpdateTaskList operation failed. Error: %v", err),
			}
		}
		return &p.UpdateTaskListResponse{}, nil
	}

	query := d.session.Query(templateUpdateTaskListQuery,
		tli.RangeID,
		tli.DomainID,
		&tli.Name,
		tli.TaskType,
		tli.AckLevel,
		tli.Kind,
		time.Now(),
		tli.DomainID,
		&tli.Name,
		tli.TaskType,
		rowTypeTaskList,
		taskListTaskID,
		tli.RangeID,
	)

	previous := make(map[string]interface{})
	applied, err := query.MapScanCAS(previous)
	if err != nil {
		if isThrottlingError(err) {
			return nil, &workflow.ServiceBusyError{
				Message: fmt.Sprintf("UpdateTaskList operation failed. Error: %v", err),
			}
		}
		return nil, &workflow.InternalServiceError{
			Message: fmt.Sprintf("UpdateTaskList operation failed. Error: %v", err),
		}
	}

	if !applied {
		var columns []string
		for k, v := range previous {
			columns = append(columns, fmt.Sprintf("%s=%v", k, v))
		}

		return nil, &p.ConditionFailedError{
			Msg: fmt.Sprintf("Failed to update task list. name: %v, type: %v, rangeID: %v, columns: (%v)",
				tli.Name, tli.TaskType, tli.RangeID, strings.Join(columns, ",")),
		}
	}

	return &p.UpdateTaskListResponse{}, nil
}

func (d *cassandraPersistence) ListTaskList(request *p.ListTaskListRequest) (*p.ListTaskListResponse, error) {
	return nil, &workflow.InternalServiceError{
		Message: fmt.Sprintf("unsupported operation"),
	}
}

func (d *cassandraPersistence) DeleteTaskList(request *p.DeleteTaskListRequest) error {
	query := d.session.Query(templateDeleteTaskListQuery,
		request.DomainID, request.TaskListName, request.TaskListType, rowTypeTaskList, taskListTaskID, request.RangeID)
	previous := make(map[string]interface{})
	applied, err := query.MapScanCAS(previous)
	if err != nil {
		if isThrottlingError(err) {
			return &workflow.ServiceBusyError{
				Message: fmt.Sprintf("DeleteTaskList operation failed. Error: %v", err),
			}
		}
		return &workflow.InternalServiceError{
			Message: fmt.Sprintf("DeleteTaskList operation failed. Error: %v", err),
		}
	}
	if !applied {
		return &p.ConditionFailedError{
			Msg: fmt.Sprintf("DeleteTaskList operation failed: expected_range_id=%v but found %+v", request.RangeID, previous),
		}
	}
	return nil
}

// From TaskManager interface
func (d *cassandraPersistence) CreateTasks(request *p.CreateTasksRequest) (*p.CreateTasksResponse, error) {
	batch := d.session.NewBatch(gocql.LoggedBatch)
	domainID := request.TaskListInfo.DomainID
	taskList := request.TaskListInfo.Name
	taskListType := request.TaskListInfo.TaskType
	taskListKind := request.TaskListInfo.Kind
	ackLevel := request.TaskListInfo.AckLevel
	cqlNowTimestamp := p.UnixNanoToDBTimestamp(time.Now().UnixNano())

	for _, task := range request.Tasks {
		scheduleID := task.Data.ScheduleID
		ttl := int64(task.Data.ScheduleToStartTimeout)
		if ttl <= 0 {
			batch.Query(templateCreateTaskQuery,
				domainID,
				taskList,
				taskListType,
				rowTypeTask,
				task.TaskID,
				domainID,
				task.Execution.GetWorkflowId(),
				task.Execution.GetRunId(),
				scheduleID,
				cqlNowTimestamp)
		} else {
			if ttl > maxCassandraTTL {
				ttl = maxCassandraTTL
			}
			batch.Query(templateCreateTaskWithTTLQuery,
				domainID,
				taskList,
				taskListType,
				rowTypeTask,
				task.TaskID,
				domainID,
				task.Execution.GetWorkflowId(),
				task.Execution.GetRunId(),
				scheduleID,
				cqlNowTimestamp,
				ttl)
		}
	}

	// The following query is used to ensure that range_id didn't change
	batch.Query(templateUpdateTaskListQuery,
		request.TaskListInfo.RangeID,
		domainID,
		taskList,
		taskListType,
		ackLevel,
		taskListKind,
		time.Now(),
		domainID,
		taskList,
		taskListType,
		rowTypeTaskList,
		taskListTaskID,
		request.TaskListInfo.RangeID,
	)

	previous := make(map[string]interface{})
	applied, _, err := d.session.MapExecuteBatchCAS(batch, previous)
	if err != nil {
		if isThrottlingError(err) {
			return nil, &workflow.ServiceBusyError{
				Message: fmt.Sprintf("CreateTasks operation failed. Error: %v", err),
			}
		}
		return nil, &workflow.InternalServiceError{
			Message: fmt.Sprintf("CreateTasks operation failed. Error : %v", err),
		}
	}
	if !applied {
		rangeID := previous["range_id"]
		return nil, &p.ConditionFailedError{
			Msg: fmt.Sprintf("Failed to create task. TaskList: %v, taskListType: %v, rangeID: %v, db rangeID: %v",
				taskList, taskListType, request.TaskListInfo.RangeID, rangeID),
		}
	}

	return &p.CreateTasksResponse{}, nil
}

// From TaskManager interface
func (d *cassandraPersistence) GetTasks(request *p.GetTasksRequest) (*p.GetTasksResponse, error) {
	if request.MaxReadLevel == nil {
		return nil, &workflow.InternalServiceError{
			Message: "getTasks: both readLevel and maxReadLevel MUST be specified for cassandra persistence",
		}
	}
	if request.ReadLevel > *request.MaxReadLevel {
		return &p.GetTasksResponse{}, nil
	}

	// Reading tasklist tasks need to be quorum level consistent, otherwise we could loose task
	query := d.session.Query(templateGetTasksQuery,
		request.DomainID,
		request.TaskList,
		request.TaskType,
		rowTypeTask,
		request.ReadLevel,
		*request.MaxReadLevel,
	).PageSize(request.BatchSize)

	iter := query.Iter()
	if iter == nil {
		return nil, &workflow.InternalServiceError{
			Message: "GetTasks operation failed.  Not able to create query iterator.",
		}
	}

	response := &p.GetTasksResponse{}
	task := make(map[string]interface{})
PopulateTasks:
	for iter.MapScan(task) {
		taskID, ok := task["task_id"]
		if !ok { // no tasks, but static column record returned
			continue
		}
		t := createTaskInfo(task["task"].(map[string]interface{}))
		t.TaskID = taskID.(int64)
		response.Tasks = append(response.Tasks, t)
		if len(response.Tasks) == request.BatchSize {
			break PopulateTasks
		}
		task = make(map[string]interface{}) // Reinitialize map as initialized fails on unmarshalling
	}

	if err := iter.Close(); err != nil {
		return nil, &workflow.InternalServiceError{
			Message: fmt.Sprintf("GetTasks operation failed. Error: %v", err),
		}
	}

	return response, nil
}

// From TaskManager interface
func (d *cassandraPersistence) CompleteTask(request *p.CompleteTaskRequest) error {
	tli := request.TaskList
	query := d.session.Query(templateCompleteTaskQuery,
		tli.DomainID,
		tli.Name,
		tli.TaskType,
		rowTypeTask,
		request.TaskID)

	err := query.Exec()
	if err != nil {
		if isThrottlingError(err) {
			return &workflow.ServiceBusyError{
				Message: fmt.Sprintf("CompleteTask operation failed. Error: %v", err),
			}
		}
		return &workflow.InternalServiceError{
			Message: fmt.Sprintf("CompleteTask operation failed. Error: %v", err),
		}
	}

	return nil
}

// CompleteTasksLessThan deletes all tasks less than or equal to the given task id. This API ignores the
// Limit request parameter i.e. either all tasks leq the task_id will be deleted or an error will
// be returned to the caller
func (d *cassandraPersistence) CompleteTasksLessThan(request *p.CompleteTasksLessThanRequest) (int, error) {
	query := d.session.Query(templateCompleteTasksLessThanQuery,
		request.DomainID, request.TaskListName, request.TaskType, rowTypeTask, request.TaskID)
	err := query.Exec()
	if err != nil {
		if isThrottlingError(err) {
			return 0, &workflow.ServiceBusyError{
				Message: fmt.Sprintf("CompleteTasksLessThan operation failed. Error: %v", err),
			}
		}
		return 0, &workflow.InternalServiceError{
			Message: fmt.Sprintf("CompleteTasksLessThan operation failed. Error: %v", err),
		}
	}
	return p.UnknownNumRowsAffected, nil
}

func (d *cassandraPersistence) GetTimerIndexTasks(request *p.GetTimerIndexTasksRequest) (*p.GetTimerIndexTasksResponse,
	error) {
	// Reading timer tasks need to be quorum level consistent, otherwise we could loose task
	minTimestamp := p.UnixNanoToDBTimestamp(request.MinTimestamp.UnixNano())
	maxTimestamp := p.UnixNanoToDBTimestamp(request.MaxTimestamp.UnixNano())
	query := d.session.Query(templateGetTimerTasksQuery,
		d.shardID,
		rowTypeTimerTask,
		rowTypeTimerDomainID,
		rowTypeTimerWorkflowID,
		rowTypeTimerRunID,
		minTimestamp,
		maxTimestamp,
	).PageSize(request.BatchSize).PageState(request.NextPageToken)

	iter := query.Iter()
	if iter == nil {
		return nil, &workflow.InternalServiceError{
			Message: "GetTimerTasks operation failed.  Not able to create query iterator.",
		}
	}

	response := &p.GetTimerIndexTasksResponse{}
	task := make(map[string]interface{})
	for iter.MapScan(task) {
		t := createTimerTaskInfo(task["timer"].(map[string]interface{}))
		// Reset task map to get it ready for next scan
		task = make(map[string]interface{})

		response.Timers = append(response.Timers, t)
	}
	nextPageToken := iter.PageState()
	response.NextPageToken = make([]byte, len(nextPageToken))
	copy(response.NextPageToken, nextPageToken)

	if err := iter.Close(); err != nil {
		if isThrottlingError(err) {
			return nil, &workflow.ServiceBusyError{
				Message: fmt.Sprintf("GetTimerTasks operation failed. Error: %v", err),
			}
		}
		return nil, &workflow.InternalServiceError{
			Message: fmt.Sprintf("GetTimerTasks operation failed. Error: %v", err),
		}
	}

	return response, nil
}<|MERGE_RESOLUTION|>--- conflicted
+++ resolved
@@ -1872,7 +1872,6 @@
 	}
 }
 
-<<<<<<< HEAD
 func (d *cassandraPersistence) assertNotCurrentExecution(
 	domainID string,
 	workflowID string,
@@ -1887,7 +1886,12 @@
 	} else if resp.RunID == runID {
 		return &p.ConditionFailedError{
 			Msg: fmt.Sprintf("Assertion on current record failed. Current run ID is not expected: %v", resp.RunID),
-=======
+		}
+	}
+
+	return nil
+}
+
 func (d *cassandraPersistence) DeleteTask(request *p.DeleteTaskRequest) error {
 	var domainID, workflowID, runID string
 	switch request.Type {
@@ -1929,15 +1933,10 @@
 		}
 		return &workflow.InternalServiceError{
 			Message: fmt.Sprintf("DeleteTask operation failed. Error: %v", err),
->>>>>>> 8c4e0e4f
 		}
 	}
 
 	return nil
-<<<<<<< HEAD
-=======
-
->>>>>>> 8c4e0e4f
 }
 
 func (d *cassandraPersistence) DeleteWorkflowExecution(request *p.DeleteWorkflowExecutionRequest) error {
