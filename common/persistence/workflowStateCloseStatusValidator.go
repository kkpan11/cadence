// Copyright (c) 2017 Uber Technologies, Inc.
//
// Permission is hereby granted, free of charge, to any person obtaining a copy
// of this software and associated documentation files (the "Software"), to deal
// in the Software without restriction, including without limitation the rights
// to use, copy, modify, merge, publish, distribute, sublicense, and/or sell
// copies of the Software, and to permit persons to whom the Software is
// furnished to do so, subject to the following conditions:
//
// The above copyright notice and this permission notice shall be included in
// all copies or substantial portions of the Software.
//
// THE SOFTWARE IS PROVIDED "AS IS", WITHOUT WARRANTY OF ANY KIND, EXPRESS OR
// IMPLIED, INCLUDING BUT NOT LIMITED TO THE WARRANTIES OF MERCHANTABILITY,
// FITNESS FOR A PARTICULAR PURPOSE AND NONINFRINGEMENT. IN NO EVENT SHALL THE
// AUTHORS OR COPYRIGHT HOLDERS BE LIABLE FOR ANY CLAIM, DAMAGES OR OTHER
// LIABILITY, WHETHER IN AN ACTION OF CONTRACT, TORT OR OTHERWISE, ARISING FROM,
// OUT OF OR IN CONNECTION WITH THE SOFTWARE OR THE USE OR OTHER DEALINGS IN
// THE SOFTWARE.

package persistence

import (
	"fmt"

	workflow "github.com/uber/cadence/.gen/go/shared"
)

var (
	validWorkflowStates = map[int]struct{}{
		WorkflowStateCreated:   {},
		WorkflowStateRunning:   {},
		WorkflowStateCompleted: {},
		WorkflowStateZombie:    {},
	}

	validWorkflowCloseStatuses = map[int]struct{}{
		WorkflowCloseStatusNone:           {},
		WorkflowCloseStatusCompleted:      {},
		WorkflowCloseStatusFailed:         {},
		WorkflowCloseStatusCanceled:       {},
		WorkflowCloseStatusTerminated:     {},
		WorkflowCloseStatusContinuedAsNew: {},
		WorkflowCloseStatusTimedOut:       {},
	}
)

// ValidateCreateWorkflowStateCloseStatus validate workflow state and close status
func ValidateCreateWorkflowStateCloseStatus(
	state int,
	closeStatus int,
) error {

	if err := validateWorkflowState(state); err != nil {
		return err
	}
	if err := validateWorkflowCloseStatus(closeStatus); err != nil {
		return err
	}

	// validate workflow state & close status
	if state == WorkflowStateCompleted || closeStatus != WorkflowCloseStatusNone {
		return &workflow.InternalServiceError{
			Message: fmt.Sprintf("Create workflow with invalid state: %v or close status: %v",
				state, closeStatus),
		}
	}
	return nil
}

// ValidateUpdateWorkflowStateCloseStatus validate workflow state and close status
func ValidateUpdateWorkflowStateCloseStatus(
	state int,
	closeStatus int,
) error {

	if err := validateWorkflowState(state); err != nil {
		return err
	}
	if err := validateWorkflowCloseStatus(closeStatus); err != nil {
		return err
	}

	// validate workflow state & close status
	if closeStatus == WorkflowCloseStatusNone {
		if state == WorkflowStateCompleted {
			return &workflow.InternalServiceError{
				Message: fmt.Sprintf("Update workflow with invalid state: %v or close status: %v",
					state, closeStatus),
			}
		}
	} else {
		// WorkflowCloseStatusCompleted
		// WorkflowCloseStatusFailed
		// WorkflowCloseStatusCanceled
		// WorkflowCloseStatusTerminated
		// WorkflowCloseStatusContinuedAsNew
		// WorkflowCloseStatusTimedOut
		if state != WorkflowStateCompleted {
			return &workflow.InternalServiceError{
				Message: fmt.Sprintf("Update workflow with invalid state: %v or close status: %v",
					state, closeStatus),
			}
		}
	}
	return nil
}

<<<<<<< HEAD
// validateWorkflowState validate workflow state
func validateWorkflowState(
	state int,
) error {

	if _, ok := validWorkflowStates[state]; !ok {
		return &workflow.InternalServiceError{
			Message: fmt.Sprintf("Invalid workflow state: %v", state),
		}
	}

	return nil
}

// validateWorkflowCloseStatus validate workflow close status
func validateWorkflowCloseStatus(
	closeStatus int,
) error {

	if _, ok := validWorkflowCloseStatuses[closeStatus]; !ok {
		return &workflow.InternalServiceError{
			Message: fmt.Sprintf("Invalid workflow close status: %v", closeStatus),
		}
	}

	return nil
=======
func ToThriftWorkflowExecutionCloseStatus(
	closeStatus int,
) workflow.WorkflowExecutionCloseStatus {

	switch closeStatus {
	case WorkflowCloseStatusCompleted:
		return workflow.WorkflowExecutionCloseStatusCompleted
	case WorkflowCloseStatusFailed:
		return workflow.WorkflowExecutionCloseStatusFailed
	case WorkflowCloseStatusCanceled:
		return workflow.WorkflowExecutionCloseStatusCanceled
	case WorkflowCloseStatusTerminated:
		return workflow.WorkflowExecutionCloseStatusTerminated
	case WorkflowCloseStatusContinuedAsNew:
		return workflow.WorkflowExecutionCloseStatusContinuedAsNew
	case WorkflowCloseStatusTimedOut:
		return workflow.WorkflowExecutionCloseStatusTimedOut
	default:
		panic("Invalid value for enum WorkflowExecutionCloseStatus")
	}
>>>>>>> 336e32ce
}<|MERGE_RESOLUTION|>--- conflicted
+++ resolved
@@ -106,7 +106,6 @@
 	return nil
 }
 
-<<<<<<< HEAD
 // validateWorkflowState validate workflow state
 func validateWorkflowState(
 	state int,
@@ -133,7 +132,8 @@
 	}
 
 	return nil
-=======
+}
+
 func ToThriftWorkflowExecutionCloseStatus(
 	closeStatus int,
 ) workflow.WorkflowExecutionCloseStatus {
@@ -154,5 +154,4 @@
 	default:
 		panic("Invalid value for enum WorkflowExecutionCloseStatus")
 	}
->>>>>>> 336e32ce
 }