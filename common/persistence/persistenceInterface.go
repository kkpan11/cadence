// Copyright (c) 2017 Uber Technologies, Inc.
//
// Permission is hereby granted, free of charge, to any person obtaining a copy
// of this software and associated documentation files (the "Software"), to deal
// in the Software without restriction, including without limitation the rights
// to use, copy, modify, merge, publish, distribute, sublicense, and/or sell
// copies of the Software, and to permit persons to whom the Software is
// furnished to do so, subject to the following conditions:
//
// The above copyright notice and this permission notice shall be included in
// all copies or substantial portions of the Software.
//
// THE SOFTWARE IS PROVIDED "AS IS", WITHOUT WARRANTY OF ANY KIND, EXPRESS OR
// IMPLIED, INCLUDING BUT NOT LIMITED TO THE WARRANTIES OF MERCHANTABILITY,
// FITNESS FOR A PARTICULAR PURPOSE AND NONINFRINGEMENT. IN NO EVENT SHALL THE
// AUTHORS OR COPYRIGHT HOLDERS BE LIABLE FOR ANY CLAIM, DAMAGES OR OTHER
// LIABILITY, WHETHER IN AN ACTION OF CONTRACT, TORT OR OTHERWISE, ARISING FROM,
// OUT OF OR IN CONNECTION WITH THE SOFTWARE OR THE USE OR OTHER DEALINGS IN
// THE SOFTWARE.

package persistence

import (
	"fmt"
	"time"

	workflow "github.com/uber/cadence/.gen/go/shared"
	"github.com/uber/cadence/common"
)

type (
	//////////////////////////////////////////////////////////////////////
	// Persistence interface is a lower layer of dataInterface.
	// The intention is to let different persistence implementation(SQL,Cassandra/etc) share some common logic
	// Right now the only common part is serialization/deserialization, and only ExecutionManager/HistoryManager need it.
	// ShardManager/TaskManager/MetadataManager are the same.
	//////////////////////////////////////////////////////////////////////

	// ShardStore is a lower level of ShardManager
	ShardStore = ShardManager
	// TaskStore is a lower level of TaskManager
	TaskStore = TaskManager
	// MetadataStore is a lower level of MetadataManager
	MetadataStore interface {
		Closeable
		GetName() string
		CreateDomain(request *InternalCreateDomainRequest) (*CreateDomainResponse, error)
		GetDomain(request *GetDomainRequest) (*InternalGetDomainResponse, error)
		UpdateDomain(request *InternalUpdateDomainRequest) error
		DeleteDomain(request *DeleteDomainRequest) error
		DeleteDomainByName(request *DeleteDomainByNameRequest) error
		ListDomains(request *ListDomainsRequest) (*InternalListDomainsResponse, error)
		GetMetadata() (*GetMetadataResponse, error)
	}

	// ExecutionStore is used to manage workflow executions for Persistence layer
	ExecutionStore interface {
		Closeable
		GetName() string
		GetShardID() int
		//The below three APIs are related to serialization/deserialization
		GetWorkflowExecution(request *GetWorkflowExecutionRequest) (*InternalGetWorkflowExecutionResponse, error)
		UpdateWorkflowExecution(request *InternalUpdateWorkflowExecutionRequest) error
		ResetMutableState(request *InternalResetMutableStateRequest) error
		ResetWorkflowExecution(request *InternalResetWorkflowExecutionRequest) error

		CreateWorkflowExecution(request *InternalCreateWorkflowExecutionRequest) (*CreateWorkflowExecutionResponse, error)
		DeleteWorkflowExecution(request *DeleteWorkflowExecutionRequest) error
		DeleteCurrentWorkflowExecution(request *DeleteCurrentWorkflowExecutionRequest) error
		GetCurrentExecution(request *GetCurrentExecutionRequest) (*GetCurrentExecutionResponse, error)

		// Transfer task related methods
		GetTransferTasks(request *GetTransferTasksRequest) (*GetTransferTasksResponse, error)
		CompleteTransferTask(request *CompleteTransferTaskRequest) error
		RangeCompleteTransferTask(request *RangeCompleteTransferTaskRequest) error

		// Replication task related methods
		GetReplicationTasks(request *GetReplicationTasksRequest) (*GetReplicationTasksResponse, error)
		CompleteReplicationTask(request *CompleteReplicationTaskRequest) error

		// Timer related methods.
		GetTimerIndexTasks(request *GetTimerIndexTasksRequest) (*GetTimerIndexTasksResponse, error)
		CompleteTimerTask(request *CompleteTimerTaskRequest) error
		RangeCompleteTimerTask(request *RangeCompleteTimerTaskRequest) error
	}

	// HistoryStore is used to manage Workflow Execution HistoryEventBatch for Persistence layer
	// DEPRECATED: use HistoryV2Store instead
	HistoryStore interface {
		Closeable
		GetName() string
		//The below two APIs are related to serialization/deserialization

		//DEPRECATED in favor of V2 APIs-AppendHistoryNodes
		AppendHistoryEvents(request *InternalAppendHistoryEventsRequest) error
		//DEPRECATED in favor of V2 APIs-ReadHistoryBranch
		GetWorkflowExecutionHistory(request *InternalGetWorkflowExecutionHistoryRequest) (*InternalGetWorkflowExecutionHistoryResponse, error)
		//DEPRECATED in favor of V2 APIs-DeleteHistoryBranch
		DeleteWorkflowExecutionHistory(request *DeleteWorkflowExecutionHistoryRequest) error
	}

	// HistoryV2Store is to manager workflow history events
	HistoryV2Store interface {
		Closeable
		GetName() string

		// The below are history V2 APIs
		// V2 regards history events growing as a tree, decoupled from workflow concepts

		// AppendHistoryNodes add(or override) a node to a history branch
		AppendHistoryNodes(request *InternalAppendHistoryNodesRequest) error
		// ReadHistoryBranch returns history node data for a branch
		ReadHistoryBranch(request *InternalReadHistoryBranchRequest) (*InternalReadHistoryBranchResponse, error)
		// ForkHistoryBranch forks a new branch from a old branch
		ForkHistoryBranch(request *InternalForkHistoryBranchRequest) (*InternalForkHistoryBranchResponse, error)
		// DeleteHistoryBranch removes a branch
		DeleteHistoryBranch(request *InternalDeleteHistoryBranchRequest) error
		// UpdateHistoryBranch update a branch
		CompleteForkBranch(request *InternalCompleteForkBranchRequest) error
		// GetHistoryTree returns all branch information of a tree
		GetHistoryTree(request *GetHistoryTreeRequest) (*GetHistoryTreeResponse, error)
	}

	// VisibilityStore is the store interface for visibility
	VisibilityStore interface {
		Closeable
		GetName() string
		RecordWorkflowExecutionStarted(request *InternalRecordWorkflowExecutionStartedRequest) error
		RecordWorkflowExecutionClosed(request *InternalRecordWorkflowExecutionClosedRequest) error
		UpsertWorkflowExecution(request *InternalUpsertWorkflowExecutionRequest) error
		ListOpenWorkflowExecutions(request *ListWorkflowExecutionsRequest) (*InternalListWorkflowExecutionsResponse, error)
		ListClosedWorkflowExecutions(request *ListWorkflowExecutionsRequest) (*InternalListWorkflowExecutionsResponse, error)
		ListOpenWorkflowExecutionsByType(request *ListWorkflowExecutionsByTypeRequest) (*InternalListWorkflowExecutionsResponse, error)
		ListClosedWorkflowExecutionsByType(request *ListWorkflowExecutionsByTypeRequest) (*InternalListWorkflowExecutionsResponse, error)
		ListOpenWorkflowExecutionsByWorkflowID(request *ListWorkflowExecutionsByWorkflowIDRequest) (*InternalListWorkflowExecutionsResponse, error)
		ListClosedWorkflowExecutionsByWorkflowID(request *ListWorkflowExecutionsByWorkflowIDRequest) (*InternalListWorkflowExecutionsResponse, error)
		ListClosedWorkflowExecutionsByStatus(request *ListClosedWorkflowExecutionsByStatusRequest) (*InternalListWorkflowExecutionsResponse, error)
		GetClosedWorkflowExecution(request *GetClosedWorkflowExecutionRequest) (*InternalGetClosedWorkflowExecutionResponse, error)
		DeleteWorkflowExecution(request *VisibilityDeleteWorkflowExecutionRequest) error
		ListWorkflowExecutions(request *ListWorkflowExecutionsRequestV2) (*InternalListWorkflowExecutionsResponse, error)
		ScanWorkflowExecutions(request *ListWorkflowExecutionsRequestV2) (*InternalListWorkflowExecutionsResponse, error)
		CountWorkflowExecutions(request *CountWorkflowExecutionsRequest) (*CountWorkflowExecutionsResponse, error)
	}

	// DataBlob represents a blob for any binary data.
	// It contains raw data, and metadata(right now only encoding) in other field
	// Note that it should be only used for Persistence layer, below dataInterface and application(historyEngine/etc)
	DataBlob struct {
		Encoding common.EncodingType
		Data     []byte
	}

	// InternalCreateWorkflowExecutionRequest is used to write a new workflow execution
	InternalCreateWorkflowExecutionRequest struct {
<<<<<<< HEAD
		RequestID                   string
		DomainID                    string
		Execution                   workflow.WorkflowExecution
		ParentDomainID              string
		ParentExecution             workflow.WorkflowExecution
		InitiatedID                 int64
		TaskList                    string
		WorkflowTypeName            string
		WorkflowTimeout             int32
		DecisionTimeoutValue        int32
		ExecutionContext            []byte
		LastEventTaskID             int64
		NextEventID                 int64
		LastProcessedEvent          int64
		SignalCount                 int32
		HistorySize                 int64
		TransferTasks               []Task
		ReplicationTasks            []Task
		TimerTasks                  []Task
		RangeID                     int64
		DecisionVersion             int64
		DecisionScheduleID          int64
		DecisionStartedID           int64
		DecisionStartToCloseTimeout int32
		State                       int
		CloseStatus                 int
		CreateWorkflowMode          int
		PreviousRunID               string
		PreviousLastWriteVersion    int64
		ReplicationState            *ReplicationState
		Attempt                     int32
		HasRetryPolicy              bool
		InitialInterval             int32
		BackoffCoefficient          float64
		MaximumInterval             int32
		ExpirationTime              time.Time
		MaximumAttempts             int32
		NonRetriableErrors          []string
		PreviousAutoResetPoints     *DataBlob
		VersionHistories            *DataBlob
		// 2 means using eventsV2, empty/0/1 means using events(V1)
		EventStoreVersion int32
		// for eventsV2: branchToken from historyPersistence
		BranchToken       []byte
		CronSchedule      string
		ExpirationSeconds int32
		SearchAttributes  map[string][]byte
=======
		RangeID int64

		CreateWorkflowMode int

		PreviousRunID            string
		PreviousLastWriteVersion int64

		NewWorkflowSnapshot InternalWorkflowSnapshot
>>>>>>> b3c718b9
	}

	// InternalWorkflowExecutionInfo describes a workflow execution for Persistence Interface
	InternalWorkflowExecutionInfo struct {
		DomainID                     string
		WorkflowID                   string
		RunID                        string
		ParentDomainID               string
		ParentWorkflowID             string
		ParentRunID                  string
		InitiatedID                  int64
		CompletionEventBatchID       int64
		CompletionEvent              *DataBlob
		TaskList                     string
		WorkflowTypeName             string
		WorkflowTimeout              int32
		DecisionTimeoutValue         int32
		ExecutionContext             []byte
		State                        int
		CloseStatus                  int
		LastFirstEventID             int64
		LastEventTaskID              int64
		NextEventID                  int64
		LastProcessedEvent           int64
		StartTimestamp               time.Time
		LastUpdatedTimestamp         time.Time
		CreateRequestID              string
		SignalCount                  int32
		HistorySize                  int64
		DecisionVersion              int64
		DecisionScheduleID           int64
		DecisionStartedID            int64
		DecisionRequestID            string
		DecisionTimeout              int32
		DecisionAttempt              int64
		DecisionStartedTimestamp     int64
		DecisionScheduledTimestamp   int64
		CancelRequested              bool
		CancelRequestID              string
		StickyTaskList               string
		StickyScheduleToStartTimeout int32
		ClientLibraryVersion         string
		ClientFeatureVersion         string
		ClientImpl                   string
		AutoResetPoints              *DataBlob
		// for retry
		Attempt            int32
		HasRetryPolicy     bool
		InitialInterval    int32
		BackoffCoefficient float64
		MaximumInterval    int32
		ExpirationTime     time.Time
		MaximumAttempts    int32
		NonRetriableErrors []string
		// events V2 related
		EventStoreVersion int32
		BranchToken       []byte
		CronSchedule      string
		ExpirationSeconds int32
		SearchAttributes  map[string][]byte
	}

	// InternalWorkflowMutableState indicates workflow related state for Persistence Interface
	InternalWorkflowMutableState struct {
<<<<<<< HEAD
		ActivityInfos            map[int64]*InternalActivityInfo
		TimerInfos               map[string]*TimerInfo
		ChildExecutionInfos      map[int64]*InternalChildExecutionInfo
		RequestCancelInfos       map[int64]*RequestCancelInfo
		SignalInfos              map[int64]*SignalInfo
		SignalRequestedIDs       map[string]struct{}
		ExecutionInfo            *InternalWorkflowExecutionInfo
		ReplicationState         *ReplicationState
		BufferedEvents           []*DataBlob
		BufferedReplicationTasks map[int64]*InternalBufferedReplicationTask
		VersionHistories         *DataBlob
=======
		ActivitInfos        map[int64]*InternalActivityInfo
		TimerInfos          map[string]*TimerInfo
		ChildExecutionInfos map[int64]*InternalChildExecutionInfo
		RequestCancelInfos  map[int64]*RequestCancelInfo
		SignalInfos         map[int64]*SignalInfo
		SignalRequestedIDs  map[string]struct{}
		ExecutionInfo       *InternalWorkflowExecutionInfo
		ReplicationState    *ReplicationState
		BufferedEvents      []*DataBlob
>>>>>>> b3c718b9
	}

	// InternalActivityInfo details  for Persistence Interface
	InternalActivityInfo struct {
		Version                  int64
		ScheduleID               int64
		ScheduledEventBatchID    int64
		ScheduledEvent           *DataBlob
		ScheduledTime            time.Time
		StartedID                int64
		StartedEvent             *DataBlob
		StartedTime              time.Time
		ActivityID               string
		RequestID                string
		Details                  []byte
		ScheduleToStartTimeout   int32
		ScheduleToCloseTimeout   int32
		StartToCloseTimeout      int32
		HeartbeatTimeout         int32
		CancelRequested          bool
		CancelRequestID          int64
		LastHeartBeatUpdatedTime time.Time
		TimerTaskStatus          int32
		// For retry
		Attempt            int32
		DomainID           string
		StartedIdentity    string
		TaskList           string
		HasRetryPolicy     bool
		InitialInterval    int32
		BackoffCoefficient float64
		MaximumInterval    int32
		ExpirationTime     time.Time
		MaximumAttempts    int32
		NonRetriableErrors []string
		// Not written to database - This is used only for deduping heartbeat timer creation
		LastHeartbeatTimeoutVisibility int64
	}

	// InternalChildExecutionInfo has details for pending child executions for Persistence Interface
	InternalChildExecutionInfo struct {
		Version               int64
		InitiatedID           int64
		InitiatedEventBatchID int64
		InitiatedEvent        *DataBlob
		StartedID             int64
		StartedWorkflowID     string
		StartedRunID          string
		StartedEvent          *DataBlob
		CreateRequestID       string
		DomainName            string
		WorkflowTypeName      string
	}

	// InternalUpdateWorkflowExecutionRequest is used to update a workflow execution for Persistence Interface
	InternalUpdateWorkflowExecutionRequest struct {
		RangeID int64

		UpdateWorkflowMutation InternalWorkflowMutation

		NewWorkflowSnapshot *InternalWorkflowSnapshot
	}

<<<<<<< HEAD
	// InternalUpdateWorkflowExecutionRequest is used to update a workflow execution  for Persistence Interface
	InternalUpdateWorkflowExecutionRequest struct {
		ExecutionInfo    *InternalWorkflowExecutionInfo
		ReplicationState *ReplicationState
		VersionHistories *DataBlob
		TransferTasks    []Task
		TimerTasks       []Task
		ReplicationTasks []Task
		Condition        int64
		RangeID          int64
		ContinueAsNew    *InternalCreateWorkflowExecutionRequest

		// Mutable state
		UpsertActivityInfos           []*InternalActivityInfo
		DeleteActivityInfos           []int64
		UpserTimerInfos               []*TimerInfo
		DeleteTimerInfos              []string
		UpsertChildExecutionInfos     []*InternalChildExecutionInfo
		DeleteChildExecutionInfo      *int64
		UpsertRequestCancelInfos      []*RequestCancelInfo
		DeleteRequestCancelInfo       *int64
		UpsertSignalInfos             []*SignalInfo
		DeleteSignalInfo              *int64
		UpsertSignalRequestedIDs      []string
		DeleteSignalRequestedID       string
		NewBufferedEvents             *DataBlob
		ClearBufferedEvents           bool
		NewBufferedReplicationTask    *InternalBufferedReplicationTask
		DeleteBufferedReplicationTask *int64
	}

	// InternalResetMutableStateRequest is used to reset workflow execution state  for Persistence Interface
=======
	// InternalResetMutableStateRequest is used to reset workflow execution state for Persistence Interface
>>>>>>> b3c718b9
	InternalResetMutableStateRequest struct {
		RangeID int64

		// previous workflow information
		PrevRunID            string
		PrevLastWriteVersion int64
		PrevState            int

<<<<<<< HEAD
		ExecutionInfo    *InternalWorkflowExecutionInfo
		ReplicationState *ReplicationState
		VersionHistories *DataBlob
		Condition        int64
		RangeID          int64

		// mutable state pending info
		InsertActivityInfos       []*InternalActivityInfo
		InsertTimerInfos          []*TimerInfo
		InsertChildExecutionInfos []*InternalChildExecutionInfo
		InsertRequestCancelInfos  []*RequestCancelInfo
		InsertSignalInfos         []*SignalInfo
		InsertSignalRequestedIDs  []string
=======
		// workflow to be resetted
		ResetWorkflowSnapshot InternalWorkflowSnapshot
>>>>>>> b3c718b9

		// current workflow
		CurrentWorkflowMutation *InternalWorkflowMutation
	}

	// InternalResetWorkflowExecutionRequest is used to reset workflow execution state for Persistence Interface
	InternalResetWorkflowExecutionRequest struct {
		RangeID int64

		// for base run (we need to make sure the baseRun hasn't been deleted after forking)
		BaseRunID          string
		BaseRunNextEventID int64

		// for current workflow record
		CurrentRunID          string
		CurrentRunNextEventID int64

		// for current mutable state
<<<<<<< HEAD
		UpdateCurr           bool
		CurrExecutionInfo    *InternalWorkflowExecutionInfo
		CurrReplicationState *ReplicationState
		CurrReplicationTasks []Task
		CurrTransferTasks    []Task
		CurrTimerTasks       []Task
		CurrVersionHistories *DataBlob

		// For new mutable state
		InsertExecutionInfo       *InternalWorkflowExecutionInfo
		InsertReplicationState    *ReplicationState
		InsertTransferTasks       []Task
		InsertTimerTasks          []Task
		InsertReplicationTasks    []Task
		InsertActivityInfos       []*InternalActivityInfo
		InsertTimerInfos          []*TimerInfo
		InsertChildExecutionInfos []*InternalChildExecutionInfo
		InsertRequestCancelInfos  []*RequestCancelInfo
		InsertSignalInfos         []*SignalInfo
		InsertSignalRequestedIDs  []string
		InsertVersionHistories    *DataBlob
=======
		CurrentWorkflowMutation *InternalWorkflowMutation

		// For new mutable state
		NewWorkflowSnapshot InternalWorkflowSnapshot
	}

	// InternalWorkflowMutation is used as generic workflow execution state mutation for Persistence Interface
	InternalWorkflowMutation struct {
		ExecutionInfo    *InternalWorkflowExecutionInfo
		ReplicationState *ReplicationState

		UpsertActivityInfos       []*InternalActivityInfo
		DeleteActivityInfos       []int64
		UpserTimerInfos           []*TimerInfo
		DeleteTimerInfos          []string
		UpsertChildExecutionInfos []*InternalChildExecutionInfo
		DeleteChildExecutionInfo  *int64
		UpsertRequestCancelInfos  []*RequestCancelInfo
		DeleteRequestCancelInfo   *int64
		UpsertSignalInfos         []*SignalInfo
		DeleteSignalInfo          *int64
		UpsertSignalRequestedIDs  []string
		DeleteSignalRequestedID   string
		NewBufferedEvents         *DataBlob
		ClearBufferedEvents       bool

		TransferTasks    []Task
		TimerTasks       []Task
		ReplicationTasks []Task

		Condition int64
	}

	// InternalWorkflowSnapshot is used as generic workflow execution state snapshot for Persistence Interface
	InternalWorkflowSnapshot struct {
		ExecutionInfo    *InternalWorkflowExecutionInfo
		ReplicationState *ReplicationState

		ActivityInfos       []*InternalActivityInfo
		TimerInfos          []*TimerInfo
		ChildExecutionInfos []*InternalChildExecutionInfo
		RequestCancelInfos  []*RequestCancelInfo
		SignalInfos         []*SignalInfo
		SignalRequestedIDs  []string

		TransferTasks    []Task
		TimerTasks       []Task
		ReplicationTasks []Task

		Condition int64
>>>>>>> b3c718b9
	}

	// InternalAppendHistoryEventsRequest is used to append new events to workflow execution history  for Persistence Interface
	InternalAppendHistoryEventsRequest struct {
		DomainID          string
		Execution         workflow.WorkflowExecution
		FirstEventID      int64
		EventBatchVersion int64
		RangeID           int64
		TransactionID     int64
		Events            *DataBlob
		Overwrite         bool
	}

	// InternalAppendHistoryNodesRequest is used to append a batch of history nodes
	InternalAppendHistoryNodesRequest struct {
		// True if it is the first append request to the branch
		IsNewBranch bool
		// The info for clean up data in background
		Info string
		// The branch to be appended
		BranchInfo workflow.HistoryBranch
		// The first eventID becomes the nodeID to be appended
		NodeID int64
		// The events to be appended
		Events *DataBlob
		// Requested TransactionID for conditional update
		TransactionID int64
		// Used in sharded data stores to identify which shard to use
		ShardID int
	}

	// InternalGetWorkflowExecutionResponse is the response to GetworkflowExecutionRequest for Persistence Interface
	InternalGetWorkflowExecutionResponse struct {
		State *InternalWorkflowMutableState
	}

	// InternalGetWorkflowExecutionHistoryRequest is used to retrieve history of a workflow execution
	InternalGetWorkflowExecutionHistoryRequest struct {
		// an extra field passing from GetWorkflowExecutionHistoryRequest
		LastEventBatchVersion int64

		DomainID  string
		Execution workflow.WorkflowExecution
		// Get the history events from FirstEventID. Inclusive.
		FirstEventID int64
		// Get the history events upto NextEventID.  Not Inclusive.
		NextEventID int64
		// Maximum number of history append transactions per page
		PageSize int
		// Token to continue reading next page of history append transactions.  Pass in empty slice for first page
		NextPageToken []byte
	}

	// InternalGetWorkflowExecutionHistoryResponse is the response to GetWorkflowExecutionHistoryRequest for Persistence Interface
	InternalGetWorkflowExecutionHistoryResponse struct {
		History []*DataBlob
		// Token to read next page if there are more events beyond page size.
		// Use this to set NextPageToken on GetworkflowExecutionHistoryRequest to read the next page.
		NextPageToken []byte
		// an extra field passing to DataInterface
		LastEventBatchVersion int64
	}

	// InternalForkHistoryBranchRequest is used to fork a history branch
	InternalForkHistoryBranchRequest struct {
		// The base branch to fork from
		ForkBranchInfo workflow.HistoryBranch
		// The nodeID to fork from, the new branch will start from ( inclusive ), the base branch will stop at(exclusive)
		ForkNodeID int64
		// branchID of the new branch
		NewBranchID string
		// the info for clean up data in background
		Info string
		// Used in sharded data stores to identify which shard to use
		ShardID int
	}

	// InternalForkHistoryBranchResponse is the response to ForkHistoryBranchRequest
	InternalForkHistoryBranchResponse struct {
		// branchInfo to represent the new branch
		NewBranchInfo workflow.HistoryBranch
	}

	// InternalDeleteHistoryBranchRequest is used to remove a history branch
	InternalDeleteHistoryBranchRequest struct {
		// branch to be deleted
		BranchInfo workflow.HistoryBranch
		// Used in sharded data stores to identify which shard to use
		ShardID int
	}

	// InternalReadHistoryBranchRequest is used to read a history branch
	InternalReadHistoryBranchRequest struct {
		// The tree of branch range to be read
		TreeID string
		// The branch range to be read
		BranchID string
		// Get the history nodes from MinNodeID. Inclusive.
		MinNodeID int64
		// Get the history nodes upto MaxNodeID.  Exclusive.
		MaxNodeID int64
		// passing thru for pagination
		PageSize int
		// Pagination token
		NextPageToken []byte
		// Used in sharded data stores to identify which shard to use
		ShardID int
	}

	// InternalCompleteForkBranchRequest is used to update some tree/branch meta data for forking
	InternalCompleteForkBranchRequest struct {
		// branch to be updated
		BranchInfo workflow.HistoryBranch
		// whether fork is successful
		Success bool
		// Used in sharded data stores to identify which shard to use
		ShardID int
	}

	// InternalReadHistoryBranchResponse is the response to ReadHistoryBranchRequest
	InternalReadHistoryBranchResponse struct {
		// History events
		History []*DataBlob
		// Pagination token
		NextPageToken []byte
	}

	// VisibilityWorkflowExecutionInfo is visibility info for internal response
	VisibilityWorkflowExecutionInfo struct {
		WorkflowID       string
		RunID            string
		TypeName         string
		StartTime        time.Time
		ExecutionTime    time.Time
		CloseTime        time.Time
		Status           *workflow.WorkflowExecutionCloseStatus
		HistoryLength    int64
		Memo             *DataBlob
		SearchAttributes map[string]interface{}
	}

	// InternalListWorkflowExecutionsResponse is response from ListWorkflowExecutions
	InternalListWorkflowExecutionsResponse struct {
		Executions []*VisibilityWorkflowExecutionInfo
		// Token to read next page if there are more workflow executions beyond page size.
		// Use this to set NextPageToken on ListWorkflowExecutionsRequest to read the next page.
		NextPageToken []byte
	}

	// InternalGetClosedWorkflowExecutionResponse is response from GetWorkflowExecution
	InternalGetClosedWorkflowExecutionResponse struct {
		Execution *VisibilityWorkflowExecutionInfo
	}

	// InternalRecordWorkflowExecutionStartedRequest request to RecordWorkflowExecutionStarted
	InternalRecordWorkflowExecutionStartedRequest struct {
		DomainUUID         string
		WorkflowID         string
		RunID              string
		WorkflowTypeName   string
		StartTimestamp     int64
		ExecutionTimestamp int64
		WorkflowTimeout    int64
		TaskID             int64
		Memo               *DataBlob
		SearchAttributes   map[string][]byte
	}

	// InternalRecordWorkflowExecutionClosedRequest is request to RecordWorkflowExecutionClosed
	InternalRecordWorkflowExecutionClosedRequest struct {
		DomainUUID         string
		WorkflowID         string
		RunID              string
		WorkflowTypeName   string
		StartTimestamp     int64
		ExecutionTimestamp int64
		TaskID             int64
		Memo               *DataBlob
		SearchAttributes   map[string][]byte
		CloseTimestamp     int64
		Status             workflow.WorkflowExecutionCloseStatus
		HistoryLength      int64
		RetentionSeconds   int64
	}

	// InternalUpsertWorkflowExecutionRequest is request to UpsertWorkflowExecution
	InternalUpsertWorkflowExecutionRequest struct {
		DomainUUID         string
		WorkflowID         string
		RunID              string
		WorkflowTypeName   string
		StartTimestamp     int64
		ExecutionTimestamp int64
		WorkflowTimeout    int64
		TaskID             int64
		Memo               *DataBlob
		SearchAttributes   map[string][]byte
	}

	// InternalDomainConfig describes the domain configuration
	InternalDomainConfig struct {
		// NOTE: this retention is in days, not in seconds
		Retention      int32
		EmitMetric     bool
		ArchivalBucket string
		ArchivalStatus workflow.ArchivalStatus
		BadBinaries    *DataBlob
	}

	// InternalCreateDomainRequest is used to create the domain
	InternalCreateDomainRequest struct {
		Info              *DomainInfo
		Config            *InternalDomainConfig
		ReplicationConfig *DomainReplicationConfig
		IsGlobalDomain    bool
		ConfigVersion     int64
		FailoverVersion   int64
	}

	// InternalGetDomainResponse is the response for GetDomain
	InternalGetDomainResponse struct {
		Info                        *DomainInfo
		Config                      *InternalDomainConfig
		ReplicationConfig           *DomainReplicationConfig
		IsGlobalDomain              bool
		ConfigVersion               int64
		FailoverVersion             int64
		FailoverNotificationVersion int64
		NotificationVersion         int64
		TableVersion                int
	}

	// InternalUpdateDomainRequest is used to update domain
	InternalUpdateDomainRequest struct {
		Info                        *DomainInfo
		Config                      *InternalDomainConfig
		ReplicationConfig           *DomainReplicationConfig
		ConfigVersion               int64
		FailoverVersion             int64
		FailoverNotificationVersion int64
		NotificationVersion         int64
		TableVersion                int
	}

	// InternalListDomainsResponse is the response for GetDomain
	InternalListDomainsResponse struct {
		Domains       []*InternalGetDomainResponse
		NextPageToken []byte
	}
)

// NewDataBlob returns a new DataBlob
func NewDataBlob(data []byte, encodingType common.EncodingType) *DataBlob {
	if data == nil || len(data) == 0 {
		return nil
	}
	if encodingType != "thriftrw" && data[0] == 'Y' {
		panic(fmt.Sprintf("Invalid incoding: \"%v\"", encodingType))
	}
	return &DataBlob{
		Data:     data,
		Encoding: encodingType,
	}
}

// FromDataBlob decodes a datablob into a (payload, encodingType) tuple
func FromDataBlob(blob *DataBlob) ([]byte, string) {
	if blob == nil || len(blob.Data) == 0 {
		return nil, ""
	}
	return blob.Data, string(blob.Encoding)
}

// GetEncoding returns encoding type
func (d *DataBlob) GetEncoding() common.EncodingType {
	encodingStr := string(d.Encoding)

	switch common.EncodingType(encodingStr) {
	case common.EncodingTypeGob:
		return common.EncodingTypeGob
	case common.EncodingTypeJSON:
		return common.EncodingTypeJSON
	case common.EncodingTypeThriftRW:
		return common.EncodingTypeThriftRW
	case common.EncodingTypeEmpty:
		return common.EncodingTypeEmpty
	default:
		return common.EncodingTypeUnknown
	}
}<|MERGE_RESOLUTION|>--- conflicted
+++ resolved
@@ -152,55 +152,6 @@
 
 	// InternalCreateWorkflowExecutionRequest is used to write a new workflow execution
 	InternalCreateWorkflowExecutionRequest struct {
-<<<<<<< HEAD
-		RequestID                   string
-		DomainID                    string
-		Execution                   workflow.WorkflowExecution
-		ParentDomainID              string
-		ParentExecution             workflow.WorkflowExecution
-		InitiatedID                 int64
-		TaskList                    string
-		WorkflowTypeName            string
-		WorkflowTimeout             int32
-		DecisionTimeoutValue        int32
-		ExecutionContext            []byte
-		LastEventTaskID             int64
-		NextEventID                 int64
-		LastProcessedEvent          int64
-		SignalCount                 int32
-		HistorySize                 int64
-		TransferTasks               []Task
-		ReplicationTasks            []Task
-		TimerTasks                  []Task
-		RangeID                     int64
-		DecisionVersion             int64
-		DecisionScheduleID          int64
-		DecisionStartedID           int64
-		DecisionStartToCloseTimeout int32
-		State                       int
-		CloseStatus                 int
-		CreateWorkflowMode          int
-		PreviousRunID               string
-		PreviousLastWriteVersion    int64
-		ReplicationState            *ReplicationState
-		Attempt                     int32
-		HasRetryPolicy              bool
-		InitialInterval             int32
-		BackoffCoefficient          float64
-		MaximumInterval             int32
-		ExpirationTime              time.Time
-		MaximumAttempts             int32
-		NonRetriableErrors          []string
-		PreviousAutoResetPoints     *DataBlob
-		VersionHistories            *DataBlob
-		// 2 means using eventsV2, empty/0/1 means using events(V1)
-		EventStoreVersion int32
-		// for eventsV2: branchToken from historyPersistence
-		BranchToken       []byte
-		CronSchedule      string
-		ExpirationSeconds int32
-		SearchAttributes  map[string][]byte
-=======
 		RangeID int64
 
 		CreateWorkflowMode int
@@ -209,7 +160,6 @@
 		PreviousLastWriteVersion int64
 
 		NewWorkflowSnapshot InternalWorkflowSnapshot
->>>>>>> b3c718b9
 	}
 
 	// InternalWorkflowExecutionInfo describes a workflow execution for Persistence Interface
@@ -274,29 +224,17 @@
 
 	// InternalWorkflowMutableState indicates workflow related state for Persistence Interface
 	InternalWorkflowMutableState struct {
-<<<<<<< HEAD
-		ActivityInfos            map[int64]*InternalActivityInfo
-		TimerInfos               map[string]*TimerInfo
-		ChildExecutionInfos      map[int64]*InternalChildExecutionInfo
-		RequestCancelInfos       map[int64]*RequestCancelInfo
-		SignalInfos              map[int64]*SignalInfo
-		SignalRequestedIDs       map[string]struct{}
-		ExecutionInfo            *InternalWorkflowExecutionInfo
-		ReplicationState         *ReplicationState
-		BufferedEvents           []*DataBlob
-		BufferedReplicationTasks map[int64]*InternalBufferedReplicationTask
-		VersionHistories         *DataBlob
-=======
-		ActivitInfos        map[int64]*InternalActivityInfo
+		ExecutionInfo    *InternalWorkflowExecutionInfo
+		ReplicationState *ReplicationState
+		VersionHistories *DataBlob
+		ActivityInfos    map[int64]*InternalActivityInfo
+
 		TimerInfos          map[string]*TimerInfo
 		ChildExecutionInfos map[int64]*InternalChildExecutionInfo
 		RequestCancelInfos  map[int64]*RequestCancelInfo
 		SignalInfos         map[int64]*SignalInfo
 		SignalRequestedIDs  map[string]struct{}
-		ExecutionInfo       *InternalWorkflowExecutionInfo
-		ReplicationState    *ReplicationState
 		BufferedEvents      []*DataBlob
->>>>>>> b3c718b9
 	}
 
 	// InternalActivityInfo details  for Persistence Interface
@@ -360,42 +298,7 @@
 		NewWorkflowSnapshot *InternalWorkflowSnapshot
 	}
 
-<<<<<<< HEAD
-	// InternalUpdateWorkflowExecutionRequest is used to update a workflow execution  for Persistence Interface
-	InternalUpdateWorkflowExecutionRequest struct {
-		ExecutionInfo    *InternalWorkflowExecutionInfo
-		ReplicationState *ReplicationState
-		VersionHistories *DataBlob
-		TransferTasks    []Task
-		TimerTasks       []Task
-		ReplicationTasks []Task
-		Condition        int64
-		RangeID          int64
-		ContinueAsNew    *InternalCreateWorkflowExecutionRequest
-
-		// Mutable state
-		UpsertActivityInfos           []*InternalActivityInfo
-		DeleteActivityInfos           []int64
-		UpserTimerInfos               []*TimerInfo
-		DeleteTimerInfos              []string
-		UpsertChildExecutionInfos     []*InternalChildExecutionInfo
-		DeleteChildExecutionInfo      *int64
-		UpsertRequestCancelInfos      []*RequestCancelInfo
-		DeleteRequestCancelInfo       *int64
-		UpsertSignalInfos             []*SignalInfo
-		DeleteSignalInfo              *int64
-		UpsertSignalRequestedIDs      []string
-		DeleteSignalRequestedID       string
-		NewBufferedEvents             *DataBlob
-		ClearBufferedEvents           bool
-		NewBufferedReplicationTask    *InternalBufferedReplicationTask
-		DeleteBufferedReplicationTask *int64
-	}
-
-	// InternalResetMutableStateRequest is used to reset workflow execution state  for Persistence Interface
-=======
 	// InternalResetMutableStateRequest is used to reset workflow execution state for Persistence Interface
->>>>>>> b3c718b9
 	InternalResetMutableStateRequest struct {
 		RangeID int64
 
@@ -404,24 +307,8 @@
 		PrevLastWriteVersion int64
 		PrevState            int
 
-<<<<<<< HEAD
-		ExecutionInfo    *InternalWorkflowExecutionInfo
-		ReplicationState *ReplicationState
-		VersionHistories *DataBlob
-		Condition        int64
-		RangeID          int64
-
-		// mutable state pending info
-		InsertActivityInfos       []*InternalActivityInfo
-		InsertTimerInfos          []*TimerInfo
-		InsertChildExecutionInfos []*InternalChildExecutionInfo
-		InsertRequestCancelInfos  []*RequestCancelInfo
-		InsertSignalInfos         []*SignalInfo
-		InsertSignalRequestedIDs  []string
-=======
 		// workflow to be resetted
 		ResetWorkflowSnapshot InternalWorkflowSnapshot
->>>>>>> b3c718b9
 
 		// current workflow
 		CurrentWorkflowMutation *InternalWorkflowMutation
@@ -440,29 +327,6 @@
 		CurrentRunNextEventID int64
 
 		// for current mutable state
-<<<<<<< HEAD
-		UpdateCurr           bool
-		CurrExecutionInfo    *InternalWorkflowExecutionInfo
-		CurrReplicationState *ReplicationState
-		CurrReplicationTasks []Task
-		CurrTransferTasks    []Task
-		CurrTimerTasks       []Task
-		CurrVersionHistories *DataBlob
-
-		// For new mutable state
-		InsertExecutionInfo       *InternalWorkflowExecutionInfo
-		InsertReplicationState    *ReplicationState
-		InsertTransferTasks       []Task
-		InsertTimerTasks          []Task
-		InsertReplicationTasks    []Task
-		InsertActivityInfos       []*InternalActivityInfo
-		InsertTimerInfos          []*TimerInfo
-		InsertChildExecutionInfos []*InternalChildExecutionInfo
-		InsertRequestCancelInfos  []*RequestCancelInfo
-		InsertSignalInfos         []*SignalInfo
-		InsertSignalRequestedIDs  []string
-		InsertVersionHistories    *DataBlob
-=======
 		CurrentWorkflowMutation *InternalWorkflowMutation
 
 		// For new mutable state
@@ -473,6 +337,7 @@
 	InternalWorkflowMutation struct {
 		ExecutionInfo    *InternalWorkflowExecutionInfo
 		ReplicationState *ReplicationState
+		VersionHistories *DataBlob
 
 		UpsertActivityInfos       []*InternalActivityInfo
 		DeleteActivityInfos       []int64
@@ -500,6 +365,7 @@
 	InternalWorkflowSnapshot struct {
 		ExecutionInfo    *InternalWorkflowExecutionInfo
 		ReplicationState *ReplicationState
+		VersionHistories *DataBlob
 
 		ActivityInfos       []*InternalActivityInfo
 		TimerInfos          []*TimerInfo
@@ -513,7 +379,6 @@
 		ReplicationTasks []Task
 
 		Condition int64
->>>>>>> b3c718b9
 	}
 
 	// InternalAppendHistoryEventsRequest is used to append new events to workflow execution history  for Persistence Interface
